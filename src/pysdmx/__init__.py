"""Your opinionated Python SDMX library."""

<<<<<<< HEAD
__version__ = "1.10.0rc2"
=======
__version__ = "1.10.0"
>>>>>>> d70bae51
<|MERGE_RESOLUTION|>--- conflicted
+++ resolved
@@ -1,7 +1,3 @@
 """Your opinionated Python SDMX library."""
 
-<<<<<<< HEAD
-__version__ = "1.10.0rc2"
-=======
-__version__ = "1.10.0"
->>>>>>> d70bae51
+__version__ = "1.10.0"