--- conflicted
+++ resolved
@@ -1,12 +1,7 @@
 """SDMX 2.0 CSV writer module."""
 
 from copy import copy
-<<<<<<< HEAD
-from pathlib import Path
-from typing import Optional
-=======
 from typing import Optional, Sequence
->>>>>>> 8e0c1858
 
 import pandas as pd
 
@@ -14,13 +9,8 @@
 from pysdmx.io.pd import PandasDataset
 
 
-<<<<<<< HEAD
-def writer(
-    dataset: PandasDataset, output_path: Optional[Path] = None
-=======
 def write(
     datasets: Sequence[PandasDataset], output_path: Optional[str] = None
->>>>>>> 8e0c1858
 ) -> Optional[str]:
     """Write data to SDMX-CSV 2.0 format.
 
