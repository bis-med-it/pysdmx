"""SDMX 1.0 CSV writer module."""

from copy import copy
<<<<<<< HEAD
from pathlib import Path
from typing import Optional
=======
from typing import Optional, Sequence
>>>>>>> 8e0c1858

import pandas as pd

from pysdmx.io.pd import PandasDataset


<<<<<<< HEAD
def writer(
    dataset: PandasDataset, output_path: Optional[Path] = None
=======
def write(
    datasets: Sequence[PandasDataset], output_path: Optional[str] = None
>>>>>>> 8e0c1858
) -> Optional[str]:
    """Write data to SDMX-CSV 1.0 format.

    Args:
<<<<<<< HEAD
        dataset: dataset
        output_path: Path to file, if None, returns the
          SDMX CSV data as a string
=======
        datasets: List of datasets to write.
          Must have the same components.
        output_path: Path to write the data to.
          If None, the data is returned as a string.
>>>>>>> 8e0c1858

    Returns:
        SDMX CSV data as a string, if output_path is None.
    """
    # Link to pandas.to_csv documentation on sphinx:
    # https://pandas.pydata.org/pandas-docs/stable/reference/api/pandas.DataFrame.to_csv.html

    # Create a copy of the dataset
    dataframes = []
    for dataset in datasets:
        df: pd.DataFrame = copy(dataset.data)
        df.insert(0, "DATAFLOW", dataset.short_urn.split("=")[1])

        # Add additional attributes to the dataset
        for k, v in dataset.attributes.items():
            df[k] = v
        dataframes.append(df)

    # Concatenate the dataframes
    all_data = pd.concat(dataframes, ignore_index=True, axis=0)
    # Return the SDMX CSV data as a string
    return all_data.to_csv(output_path, index=False, header=True)<|MERGE_RESOLUTION|>--- conflicted
+++ resolved
@@ -1,39 +1,23 @@
 """SDMX 1.0 CSV writer module."""
 
 from copy import copy
-<<<<<<< HEAD
-from pathlib import Path
-from typing import Optional
-=======
 from typing import Optional, Sequence
->>>>>>> 8e0c1858
 
 import pandas as pd
 
 from pysdmx.io.pd import PandasDataset
 
 
-<<<<<<< HEAD
-def writer(
-    dataset: PandasDataset, output_path: Optional[Path] = None
-=======
 def write(
     datasets: Sequence[PandasDataset], output_path: Optional[str] = None
->>>>>>> 8e0c1858
 ) -> Optional[str]:
     """Write data to SDMX-CSV 1.0 format.
 
     Args:
-<<<<<<< HEAD
-        dataset: dataset
-        output_path: Path to file, if None, returns the
-          SDMX CSV data as a string
-=======
         datasets: List of datasets to write.
           Must have the same components.
         output_path: Path to write the data to.
           If None, the data is returned as a string.
->>>>>>> 8e0c1858
 
     Returns:
         SDMX CSV data as a string, if output_path is None.
