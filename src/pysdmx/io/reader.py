"""SDMX All formats reader module."""

from io import BytesIO
from pathlib import Path
from typing import Optional, Sequence, Union

from pysdmx.errors import Invalid
from pysdmx.io.format import Format
from pysdmx.io.input_processor import process_string_to_read
from pysdmx.model import Schema
from pysdmx.model.__base import ItemScheme
from pysdmx.model.dataflow import Dataflow, DataStructureDefinition
from pysdmx.model.dataset import Dataset
from pysdmx.model.message import Message
from pysdmx.model.submission import SubmissionResult
from pysdmx.util import parse_short_urn
from pysdmx.util._model_utils import schema_generator


def read_sdmx(
    sdmx_document: Union[str, Path, BytesIO],
    validate: bool = True,
) -> Message:
    """Reads any SDMX message and returns a dictionary.

    Supported structures formats are:
    - SDMX-ML 2.1 Structures

    Supported webservices submissions are:
    - SDMX-ML 2.1 RegistryInterface (Submission)
    - SDMX-ML 2.1 Error (raises an exception with the error content)

    Supported data formats are:
    - SDMX-ML 2.1
    - SDMX-CSV 1.0
    - SDMX-CSV 2.0

    Args:
        sdmx_document: Path to file (pathlib.Path), URL, or string.
        validate: Validate the input file (only for SDMX-ML).

    Returns:
        A dictionary containing the parsed SDMX data or metadata.

    Raises:
        Invalid: If the file is empty or the format is not supported.
    """
    input_str, read_format = process_string_to_read(sdmx_document)

    header = None
    result_data: Sequence[Dataset] = []
    result_structures: Sequence[
        Union[ItemScheme, Dataflow, DataStructureDefinition]
    ] = []
    result_submission: Sequence[SubmissionResult] = []
    if read_format == Format.STRUCTURE_SDMX_ML_2_1:
        from pysdmx.io.xml.sdmx21.reader.header import read as read_header
        from pysdmx.io.xml.sdmx21.reader.structure import (
            read as read_structure,
        )

        header = read_header(input_str, validate=validate)
        # SDMX-ML 2.1 Structure
        result_structures = read_structure(input_str, validate=validate)
    elif read_format == Format.DATA_SDMX_ML_2_1_GEN:
        from pysdmx.io.xml.sdmx21.reader.generic import read as read_generic
        from pysdmx.io.xml.sdmx21.reader.header import read as read_header

        header = read_header(input_str, validate=validate)
        # SDMX-ML 2.1 Generic Data
        result_data = read_generic(input_str, validate=validate)
    elif read_format == Format.DATA_SDMX_ML_2_1_STR:
        from pysdmx.io.xml.sdmx21.reader.header import read as read_header
        from pysdmx.io.xml.sdmx21.reader.structure_specific import (
            read as read_str_spe,
        )

        header = read_header(input_str, validate=validate)

        # SDMX-ML 2.1 Structure Specific Data
        result_data = read_str_spe(input_str, validate=validate)
    elif read_format == Format.REGISTRY_SDMX_ML_2_1:
        from pysdmx.io.xml.sdmx21.reader.submission import read as read_sub

        # SDMX-ML 2.1 Submission
        result_submission = read_sub(input_str, validate=validate)
    elif read_format == Format.ERROR_SDMX_ML_2_1:
        from pysdmx.io.xml.sdmx21.reader.error import read as read_error

        # SDMX-ML 2.1 Error
        read_error(input_str, validate=validate)
    elif read_format == Format.DATA_SDMX_CSV_1_0_0:
        from pysdmx.io.csv.sdmx10.reader import read as read_csv_v1

        # SDMX-CSV 1.0
        result_data = read_csv_v1(input_str)
    else:
        # SDMX-CSV 2.0
        from pysdmx.io.csv.sdmx20.reader import read as read_csv_v2

        result_data = read_csv_v2(input_str)

    if not (result_data or result_structures or result_submission):
        raise Invalid("Empty SDMX Message")

    # Returning a Message class
    if read_format in (
        Format.DATA_SDMX_CSV_1_0_0,
        Format.DATA_SDMX_CSV_2_0_0,
        Format.DATA_SDMX_ML_2_1_GEN,
        Format.DATA_SDMX_ML_2_1_STR,
    ):
        # TODO: Add here the Schema download for Datasets, based on structure
        # TODO: Ensure we have changed the signature of the data readers
        return Message(header=header, data=result_data)
    elif read_format == Format.REGISTRY_SDMX_ML_2_1:
        return Message(header=header, submission=result_submission)

    # TODO: Ensure we have changed the signature of the structure readers
    return Message(header=header, structures=result_structures)


def __assign_structure_to_dataset(
    datasets: Sequence[Dataset], structure_msg: Message
) -> None:
    for dataset in datasets:
        short_urn: str = (
            dataset.structure.short_urn
            if isinstance(dataset.structure, Schema)
            else dataset.structure
        )
<<<<<<< HEAD
        sdmx_type = parse_short_urn(short_urn).sdmx_type
        if sdmx_type == "DataStructure":
            try:
                dsd = structure_msg.get_data_structure_definition(short_urn)
                dataset.structure = dsd.to_schema()
            except NotFound:
                continue
        else:
            try:
                dataflow = structure_msg.get_dataflow(short_urn)
                dsdref = dataflow.structure if dataflow.structure else ""
                dsd = structure_msg.get_data_structure_definition(
                    dsdref,  # type: ignore[arg-type]
                )
                dataset.structure = dsd.to_schema()
            except NotFound:
                continue
=======
        dataset_ref = parse_short_urn(short_urn)
        dataset.structure = schema_generator(structure_msg, dataset_ref)
>>>>>>> d9618e12


def get_datasets(
    data: Union[str, Path, BytesIO],
    structure: Optional[Union[str, Path, BytesIO]] = None,
    validate: bool = True,
) -> Sequence[Dataset]:
    """Reads a data message and a structure message and returns a dataset.

    Args:
        data: Path to file (pathlib.Path), URL, or string for the data message.
        structure:
          Path to file (pathlib.Path), URL, or string
          for the structure message, if needed.
        validate: Validate the input file (only for SDMX-ML).

    Returns:
        A sequence of Datasets

    Raises:
        Invalid:
            If the data message is empty or the related data structure
            (or dataflow with its children) is not found.
        NotFound:
            If the related data structure (or dataflow with its children)
            is not found.
    """
    data_msg = read_sdmx(data, validate=validate)
    if not data_msg.data:
        raise Invalid("No data found in the data message")

    if structure is None:
        return data_msg.data
    structure_msg = read_sdmx(structure, validate=validate)
    if structure_msg.structures is None:
        raise Invalid("No structure found in the structure message")

    __assign_structure_to_dataset(data_msg.data, structure_msg)

    return data_msg.data<|MERGE_RESOLUTION|>--- conflicted
+++ resolved
@@ -129,28 +129,8 @@
             if isinstance(dataset.structure, Schema)
             else dataset.structure
         )
-<<<<<<< HEAD
-        sdmx_type = parse_short_urn(short_urn).sdmx_type
-        if sdmx_type == "DataStructure":
-            try:
-                dsd = structure_msg.get_data_structure_definition(short_urn)
-                dataset.structure = dsd.to_schema()
-            except NotFound:
-                continue
-        else:
-            try:
-                dataflow = structure_msg.get_dataflow(short_urn)
-                dsdref = dataflow.structure if dataflow.structure else ""
-                dsd = structure_msg.get_data_structure_definition(
-                    dsdref,  # type: ignore[arg-type]
-                )
-                dataset.structure = dsd.to_schema()
-            except NotFound:
-                continue
-=======
         dataset_ref = parse_short_urn(short_urn)
         dataset.structure = schema_generator(structure_msg, dataset_ref)
->>>>>>> d9618e12
 
 
 def get_datasets(
