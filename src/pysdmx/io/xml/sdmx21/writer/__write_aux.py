# mypy: disable-error-code="union-attr"
"""Writer auxiliary functions."""

from collections import OrderedDict
from typing import Optional
from xml.sax.saxutils import escape

from pysdmx.errors import NotImplemented
from pysdmx.io.format import Format
from pysdmx.model.dataset import Dataset
from pysdmx.model.message import Header
from pysdmx.util import parse_short_urn

MESSAGE_TYPE_MAPPING = {
    Format.DATA_SDMX_ML_2_1_GEN: "GenericData",
    Format.DATA_SDMX_ML_2_1_STR: "StructureSpecificData",
    Format.STRUCTURE_SDMX_ML_2_1: "Structure",
    Format.ERROR_SDMX_ML_2_1: "Error",
    Format.REGISTRY_SDMX_ML_2_1: "RegistryInterface",
}

ABBR_MSG = "mes"
ABBR_GEN = "gen"
ABBR_COM = "com"
ABBR_STR = "str"
ABBR_SPE = "ss"

ANNOTATIONS = "Annotations"
STRUCTURES = "Structures"
ORGS = "OrganisationSchemes"
AGENCIES = "AgencyScheme"
CODELISTS = "Codelists"
CONCEPTS = "Concepts"
DSDS = "DataStructures"
DATAFLOWS = "Dataflows"
CONSTRAINTS = "Constraints"
ALL_DIM = "AllDimensions"

BASE_URL = "http://www.sdmx.org/resources/sdmxml/schemas/v2_1"

NAMESPACES = {
    "xsi": "http://www.w3.org/2001/XMLSchema-instance",
    ABBR_MSG: f"{BASE_URL}/message",
    ABBR_GEN: f"{BASE_URL}/data/generic",
    ABBR_COM: f"{BASE_URL}/common",
    ABBR_STR: f"{BASE_URL}/structure",
    ABBR_SPE: f"{BASE_URL}/data/structurespecific",
}

URN_DS_BASE = "urn:sdmx:org.sdmx.infomodel.datastructure.DataStructure="


def __namespaces_from_type(type_: Format) -> str:
    """Returns the namespaces for the XML file based on type.

    Args:
        type_: MessageType to be used

    Returns:
        A string with the namespaces

    Raises:
        NotImplemented: If the MessageType is not implemented
    """
    if type_ == Format.STRUCTURE_SDMX_ML_2_1:
        return f"xmlns:{ABBR_STR}={NAMESPACES[ABBR_STR]!r} "
    elif type_ == Format.DATA_SDMX_ML_2_1_STR:
        return f"xmlns:{ABBR_SPE}={NAMESPACES[ABBR_SPE]!r} "
    elif type_ == Format.DATA_SDMX_ML_2_1_GEN:
        return f"xmlns:{ABBR_GEN}={NAMESPACES[ABBR_GEN]!r} "
    else:
        raise NotImplemented(f"{type_} not implemented")


def create_namespaces(
    type_: Format, ss_namespaces: str = "", prettyprint: bool = False
) -> str:
    """Creates the namespaces for the XML file.

    Args:
        type_: MessageType to be used
        ss_namespaces: The namespaces for the StructureSpecificData
        prettyprint: Prettyprint or not

    Returns:
        A string with the namespaces
    """
    nl = "\n" if prettyprint else ""

    outfile = f'<?xml version="1.0" encoding="UTF-8"?>{nl}'

    outfile += f"<{ABBR_MSG}:{MESSAGE_TYPE_MAPPING[type_]} "
    outfile += f'xmlns:xsi={NAMESPACES["xsi"]!r} '
    outfile += f"xmlns:{ABBR_MSG}={NAMESPACES[ABBR_MSG]!r} "
    outfile += __namespaces_from_type(type_)
    outfile += (
        f"xmlns:{ABBR_COM}={NAMESPACES[ABBR_COM]!r} "
        f"{ss_namespaces}"
        f'xsi:schemaLocation="{NAMESPACES[ABBR_MSG]} '
        f'https://registry.sdmx.org/schemas/v2_1/SDMXMessage.xsd">'
    )

    return outfile.replace("'", '"')


MSG_CONTENT_PKG = OrderedDict(
    [
        (ORGS, "OrganisationSchemes"),
        (DATAFLOWS, "Dataflows"),
        (CODELISTS, "Codelists"),
        (CONCEPTS, "Concepts"),
        (DSDS, "DataStructures"),
        (CONSTRAINTS, "ContentConstraints"),
    ]
)


def get_end_message(type_: Format, prettyprint: bool) -> str:
    """Returns the end message for the XML file.

    Args:
        type_: MessageType to be used
        prettyprint: Prettyprint or not

    Returns:
        A string with the end message
    """
    nl = "\n" if prettyprint else ""
    return f"{nl}</{ABBR_MSG}:{MESSAGE_TYPE_MAPPING[type_]}>"


def add_indent(indent: str) -> str:
    """Adds another indent.

    Args:
        indent: The string to be indented

    Returns:
        A string with one more indentation
    """
    return indent + "\t"


def __write_header(
    header: Header,
    prettyprint: bool,
    add_namespace_structure: bool = False,
    data_message: bool = True,
) -> str:
    """Writes the Header part of the message.

    Args:
        header: The Header to be written
        prettyprint: Prettyprint or not
        add_namespace_structure: Add the namespace for the structure
        data_message: If the message is a data message

    Returns:
        The XML string
    """

    def __value(element: str, value: Optional[str]) -> str:
        """Generates a value element for the XML file.

        A Value element is an XML tag with a value.

        Args:
            element: ID, Test, Prepared, Sender, Receiver, Source
            value: The value to be written

        Returns:
            A string with the value element
        """
        if not value:
            return ""
        child2 = "\t\t" if prettyprint else ""
        return (
            f"{nl}{child2}<{ABBR_MSG}:{element}>"
            f"{value}"
            f"</{ABBR_MSG}:{element}>"
        )

    def __item(element: str, id_: Optional[str]) -> str:
        """Generates an item element for the XML file.

        An Item element is an XML tag with an id attribute.

        Args:
            element: Sender, Receiver
            id_: The ID to be written

        Returns:
            A string with the item element
        """
        if not id_:
            return ""
        child2 = "\t\t" if prettyprint else ""
        return f"{nl}{child2}<{ABBR_MSG}:{element} id={id_!r}/>"

    def __reference(urn_structure: str, dimension: str) -> str:
        child2 = "\t\t" if prettyprint else ""
        child3 = "\t\t\t" if prettyprint else ""
        child4 = "\t\t\t\t" if prettyprint else ""
        namespace = ""
        reference = parse_short_urn(urn_structure)
        if add_namespace_structure:
            namespace = (
                f"{URN_DS_BASE}={reference.agency}:{reference.id}"
                f"({reference.version})"
            )
            namespace = f"namespace={namespace!r} "

        return (
            # First the message structure
            f"{nl}{child2}<{ABBR_MSG}:Structure "
            f"structureID={reference.id!r} "
            f"{namespace}"
            f"dimensionAtObservation={dimension!r}>"
            # Then the common structure
            f"{nl}{child3}<{ABBR_COM}:Structure>"
            # Then the reference
            f"{nl}{child4}<Ref agencyID={reference.agency!r} "
            f"id={reference.id!r} version={reference.version!r} "
            f"class={reference.sdmx_type!r}/>"
            # Close the common structure
            f"{nl}{child3}</{ABBR_COM}:Structure>"
            # Close the message structure
            f"{nl}{child2}</{ABBR_MSG}:Structure>"
        )

    nl = "\n" if prettyprint else ""
    child1 = "\t" if prettyprint else ""
    prepared = header.prepared.strftime("%Y-%m-%dT%H:%M:%S")
    test = str(header.test).lower()
    references_str = ""
    action_value = (
        header.dataset_action.value if header.dataset_action else None
    )
    if header.structure is not None:
        for short_urn, dim_at_obs in header.structure.items():
            references_str += __reference(short_urn, dim_at_obs)
    if not data_message and (header.dataset_id or header.dataset_action):
        raise Invalid(
            "Header must not contain DataSetID or DataSetAction "
            "when writing a Structures Message."
        )
    return (
        f"{nl}{child1}<{ABBR_MSG}:Header>"
        f"{__value('ID', header.id)}"
        f"{__value('Test', test)}"
        f"{__value('Prepared', prepared)}"
        f"{__item('Sender', header.sender)}"
        f"{__item('Receiver', header.receiver)}"
        f"{references_str}"
<<<<<<< HEAD
        f"{__value('DataSetAction', action_value)}"
        f"{__value('DataSetID', header.dataset_id)}"
=======
        f"{__value('Source', header.source)}"
>>>>>>> 83121742
        f"{nl}{child1}</{ABBR_MSG}:Header>"
    ).replace("'", '"')


# ------------------
# -- DATA WRITING --
# ------------------


def get_structure(dataset: Dataset) -> str:
    """This function gets the structure of a dataset.

    Args:
        dataset: The dataset to get the structure from

    Returns:
        The structure Short URN
    """
    if isinstance(dataset.structure, str):
        return dataset.structure
    return dataset.structure.short_urn


def __to_camel_case(snake_str: str) -> str:
    return "".join(x.capitalize() for x in snake_str.lower().split("_"))


def __to_lower_camel_case(snake_str: str) -> str:
    # We capitalize the first letter of each component except the first one
    # with the 'capitalize' method and join them together.
    camel_string = __to_camel_case(snake_str)
    return snake_str[0].lower() + camel_string[1:]


def __escape_xml(value: str) -> str:
    return escape(value)<|MERGE_RESOLUTION|>--- conflicted
+++ resolved
@@ -5,7 +5,7 @@
 from typing import Optional
 from xml.sax.saxutils import escape
 
-from pysdmx.errors import NotImplemented
+from pysdmx.errors import Invalid, NotImplemented
 from pysdmx.io.format import Format
 from pysdmx.model.dataset import Dataset
 from pysdmx.model.message import Header
@@ -252,12 +252,9 @@
         f"{__item('Sender', header.sender)}"
         f"{__item('Receiver', header.receiver)}"
         f"{references_str}"
-<<<<<<< HEAD
         f"{__value('DataSetAction', action_value)}"
         f"{__value('DataSetID', header.dataset_id)}"
-=======
         f"{__value('Source', header.source)}"
->>>>>>> 83121742
         f"{nl}{child1}</{ABBR_MSG}:Header>"
     ).replace("'", '"')
 
