--- conflicted
+++ resolved
@@ -2,12 +2,8 @@
 """Writer auxiliary functions."""
 
 from collections import OrderedDict
-<<<<<<< HEAD
 from typing import Optional
-=======
-from typing import Dict, List, Optional, Sequence, Tuple
 from xml.sax.saxutils import escape
->>>>>>> fbaccd7f
 
 from pysdmx.errors import NotImplemented
 from pysdmx.io.format import Format
@@ -268,117 +264,6 @@
     return dataset.structure.short_urn
 
 
-<<<<<<< HEAD
-=======
-def get_codes(
-    dimension_code: str, dataset: PandasDataset
-) -> Tuple[List[str], List[str]]:
-    """This function divides the components in Series and Obs."""
-    series_codes = []
-    obs_codes = [dimension_code, dataset.structure.components.measures[0].id]
-    cols = dataset.data.columns
-
-    # Getting the series and obs codes
-    for dim in dataset.structure.components.dimensions:
-        if dim.id != dimension_code:
-            series_codes.append(dim.id)
-
-    # Adding the attributes based on the attachment level
-    for att in dataset.structure.components.attributes:
-        if att.attachment_level == "O" and att.id in cols:
-            obs_codes.append(att.id)
-        elif (
-            att.attachment_level is not None
-            and att.attachment_level != "D"
-            and att.id in cols
-        ):
-            series_codes.append(att.id)
-
-    return series_codes, obs_codes
-
-
-def check_content_dataset(content: Sequence[PandasDataset]) -> None:
-    """Checks if the Message content is a dataset."""
-    if not all(isinstance(dataset, PandasDataset) for dataset in content):
-        raise Invalid("Message Content must only contain a Dataset sequence.")
-
-
-def check_dimension_at_observation(
-    content: Dict[str, PandasDataset],
-    dimension_at_observation: Optional[Dict[str, str]],
-) -> Dict[str, str]:
-    """This function checks if the dimension at observation is valid."""
-    # If dimension_at_observation is None, set it to ALL_DIM
-    if dimension_at_observation is None:
-        dimension_at_observation = dict.fromkeys(content, ALL_DIM)
-        return dimension_at_observation
-    # Validate the datasets
-    for ds in content.values():
-        writing_validation(ds)
-    # Check the datasets and their dimensions are present
-    for key, value in dimension_at_observation.items():
-        if key not in content:
-            raise Invalid(f"Dataset {key} not found in Message content.")
-        dimension_codes = [
-            dim.id for dim in content[key].structure.components.dimensions
-        ]
-        if value not in dimension_codes:
-            raise Invalid(
-                f"Dimension at observation {value} "
-                f"not found in dataset {key}."
-            )
-    # Add the missing datasets on mapping with ALL_DIM
-    for key in content:
-        if key not in dimension_at_observation:
-            dimension_at_observation[key] = ALL_DIM
-    return dimension_at_observation
-
-
-def writing_validation(dataset: PandasDataset) -> None:
-    """Structural validation of the dataset."""
-    if not isinstance(dataset.structure, Schema):
-        raise Invalid(
-            "Dataset Structure is not a Schema. Cannot perform operation."
-        )
-    required_components = [
-        comp.id
-        for comp in dataset.structure.components
-        if comp.role in (Role.DIMENSION, Role.MEASURE)
-    ]
-    for att in dataset.structure.components.attributes:
-        if (
-            att.required
-            and att.attachment_level is not None
-            and att.attachment_level != "D"
-        ):
-            required_components.append(att.id)
-    non_required = [
-        comp.id
-        for comp in dataset.structure.components
-        if comp.id not in required_components
-    ]
-    # Columns match components
-    columns = dataset.data.columns
-    all_components = required_components + non_required
-    difference = [col for col in columns if col not in all_components]
-
-    for comp in required_components:
-        difference.append(comp) if comp not in columns else None
-    if difference:
-        raise Invalid(
-            f"Data columns must match components. "
-            f"Difference: {', '.join(difference)}"
-        )
-    # Check if the dataset has at least one dimension and one measure
-    if not dataset.structure.components.dimensions:
-        raise Invalid(
-            "The dataset structure must have at least one dimension."
-        )
-    if not dataset.structure.components.measures:
-        raise Invalid("The dataset structure must have at least one measure.")
-
-
->>>>>>> fbaccd7f
 def __to_camel_case(snake_str: str) -> str:
     return "".join(x.capitalize() for x in snake_str.lower().split("_"))
 
