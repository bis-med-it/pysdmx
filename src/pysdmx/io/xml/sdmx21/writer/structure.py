--- conflicted
+++ resolved
@@ -18,13 +18,8 @@
 
 
 def write(
-<<<<<<< HEAD
-    structures: Sequence[STR_TYPES],
+    structures: Sequence[MaintainableArtefact],
     output_path: Optional[Union[str, Path]] = None,
-=======
-    structures: Sequence[MaintainableArtefact],
-    output_path: str = "",
->>>>>>> 61c2814c
     prettyprint: bool = True,
     header: Optional[Header] = None,
 ) -> Optional[str]:
