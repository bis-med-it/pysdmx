--- conflicted
+++ resolved
@@ -6,12 +6,6 @@
 from pysdmx.io.format import Format
 from pysdmx.io.pd import PandasDataset
 from pysdmx.io.xml.__write_aux import (
-<<<<<<< HEAD
-    ABBR_MSG,
-    ALL_DIM,
-    __escape_xml,
-=======
->>>>>>> 5cdd97cf
     __write_header,
     create_namespaces,
     get_end_message,
@@ -20,13 +14,9 @@
     check_content_dataset,
     check_dimension_at_observation,
 )
-<<<<<<< HEAD
-from pysdmx.io.xml.config import CHUNKSIZE
-=======
 from pysdmx.io.xml.__write_structure_specific_aux import (
     __write_data_structure_specific,
 )
->>>>>>> 5cdd97cf
 from pysdmx.model.message import Header
 
 
