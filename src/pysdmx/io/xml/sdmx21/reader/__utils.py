"""Utility functions and constants for the parsers module."""

from typing import Any, Dict, List

# Common
ID = "id"
AGENCY_ID = "agencyID"
XMLNS = "xmlns"
VERSION = "version"
VALID_FROM = "validFrom"
VALID_FROM_LOW = "valid_from"
VALID_TO = "validTo"
VALID_TO_LOW = "valid_to"

# Structure Specific
VALUE = "Value"

# Header
REF = "Ref"

# Structures
# Common
NAME = "Name"
DESC = "Description"
STR = "Structure"
STR_URL = "structureURL"
STR_URL_LOW = "structure_url"
SER_URL = "serviceURL"
SER_URL_LOW = "service_url"
IS_EXTERNAL_REF = "isExternalReference"
IS_EXTERNAL_REF_LOW = "is_external_reference"
IS_FINAL = "isFinal"
IS_FINAL_LOW = "is_final"
IS_PARTIAL = "isPartial"
IS_PARTIAL_LOW = "is_partial"
# General
ANNOTATIONS = "Annotations"

# Individual
CL = "Codelist"
CON = "Concept"

# Dimension
DIM = "Dimension"

# Measure
PRIM_MEASURE = "PrimaryMeasure"

# Group Dimension
GROUP = "Group"
DIM_REF = "DimensionReference"

# Constraints
KEY_VALUE = "KeyValue"

# Annotation
ANNOTATION = "Annotation"
ANNOTATION_TITLE = "AnnotationTitle"
ANNOTATION_TYPE = "AnnotationType"
ANNOTATION_TEXT = "AnnotationText"
ANNOTATION_URL = "AnnotationURL"

TITLE = "title"
TEXT = "text"
TYPE = "type"
URL = "url"
URN = "urn"

# Facets
FACETS = "Facets"
TEXT_TYPE = "textType"
TEXT_TYPE_LOW = "text_type"

# Contact
CONTACT = "Contact"
DEPARTMENT = "Department"
ROLE = "Role"
URIS = "uris"
EMAILS = "emails"
TELEPHONES = "telephones"
FAXES = "faxes"
URI = "URI"
EMAIL = "Email"
X400 = "X400"
TELEPHONE = "Telephone"
FAX = "Fax"

# Extras
AGENCY = "Agency"
PAR_ID = "maintainableParentID"
PAR_VER = "maintainableParentVersion"

# Errors
missing_rep: Dict[str, List[Any]] = {"CON": [], "CS": [], "CL": []}
dsd_id: str = ""

# Structure types
AGENCIES = "AgencyScheme"
ORGS = "OrganisationSchemes"
CLS = "Codelists"
CONCEPTS = "ConceptSchemes"
CS = "ConceptScheme"
CODE = "Code"
<<<<<<< HEAD
DFW = "Dataflow"
DFWS = "Dataflows"
DSD = "DataStructure"
DSDS = "DataStructures"
=======
TRANSFORMATIONS = "Transformations"
TRANS_SCHEME = "TransformationScheme"
TRANSFORMATION = "Transformation"
>>>>>>> cb29b01f

FacetType = {
    "minLength": "min_length",
    "maxLength": "max_length",
    "minValue": "min_value",
    "maxValue": "max_value",
    "startValue": "start_value",
    "endValue": "end_value",
    "interval": "interval",
    "timeInterval": "time_interval",
    "decimals": "decimals",
    "pattern": "pattern",
    "startTime": "start_time",
    "endTime": "end_time",
    "isSequence": "is_sequence",
}


def unique_id(agencyID: str, id_: str, version: str) -> str:
    """Create a unique ID for an object.

    Args:
        agencyID: The agency ID
        id_: The ID of the object
        version: The version of the object

    Returns:
        A string with the unique ID
    """
    return f"{agencyID}:{id_}({version})"<|MERGE_RESOLUTION|>--- conflicted
+++ resolved
@@ -101,16 +101,13 @@
 CONCEPTS = "ConceptSchemes"
 CS = "ConceptScheme"
 CODE = "Code"
-<<<<<<< HEAD
 DFW = "Dataflow"
 DFWS = "Dataflows"
 DSD = "DataStructure"
 DSDS = "DataStructures"
-=======
 TRANSFORMATIONS = "Transformations"
 TRANS_SCHEME = "TransformationScheme"
 TRANSFORMATION = "Transformation"
->>>>>>> cb29b01f
 
 FacetType = {
     "minLength": "min_length",
