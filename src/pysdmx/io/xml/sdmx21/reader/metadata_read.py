--- conflicted
+++ resolved
@@ -115,7 +115,7 @@
     Role,
 )
 from pysdmx.model.message import CONCEPTS, ORGS
-<<<<<<< HEAD
+from pysdmx.model.vtl import Transformation, TransformationScheme
 from pysdmx.util import find_by_urn, parse_urn
 
 STRUCTURES_MAPPING = {
@@ -124,17 +124,6 @@
     CS: ConceptScheme,
     DFWS: Dataflow,
     DSDS: DataStructureDefinition,
-}
-
-ITEMS_CLASSES = {AGENCY: Agency, CODE: Code, CON: Concept}
-=======
-from pysdmx.model.vtl import Transformation, TransformationScheme
-from pysdmx.util import find_by_urn
-
-SCHEMES_CLASSES = {
-    CL: Codelist,
-    AGENCIES: ItemScheme,
-    CS: ConceptScheme,
     TRANS_SCHEME: TransformationScheme,
 }
 ITEMS_CLASSES = {
@@ -143,7 +132,6 @@
     CON: Concept,
     TRANSFORMATION: Transformation,
 }
->>>>>>> cb29b01f
 
 COMP_TYPES = [DIM, ATT, PRIM_MEASURE, GROUP_DIM]
 
@@ -651,17 +639,14 @@
             structures[CONCEPTS] = self.__format_scheme(
                 json_meta[CONCEPTS], CS, CON
             )
-<<<<<<< HEAD
         if DSDS in json_meta:
             structures[DSDS] = self.__format_schema(json_meta[DSDS], DSDS, DSD)
         if DFWS in json_meta:
             structures[DFWS] = self.__format_schema(json_meta[DFWS], DFWS, DFW)
 
-=======
         if TRANSFORMATIONS in json_meta:
             structures[TRANSFORMATIONS] = self.__format_scheme(
                 json_meta[TRANSFORMATIONS], TRANS_SCHEME, TRANSFORMATION
             )
->>>>>>> cb29b01f
         # Reset global variables
         return structures