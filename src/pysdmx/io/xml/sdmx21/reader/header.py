"""SDMX 2.1 XML Header reader module."""

import warnings
from datetime import datetime
from typing import Any, Dict, Optional, Union

from pysdmx.io.xml.sdmx21.__tokens import (
    AGENCY_ID,
    DATASET_ACTION,
    DATASET_ID,
    DFW,
    DIM_OBS,
    DSD,
    GENERIC,
    HEADER,
    HEADER_ID,
    ID,
    NAME,
    PREPARED,
    PROV_AGREMENT,
    RECEIVER,
    REF,
    SENDER,
    SOURCE,
    STR_SPE,
    STR_USAGE,
    STRUCTURE,
    TEST,
    URN,
    VERSION,
)
from pysdmx.io.xml.sdmx21.reader.__parse_xml import parse_xml
from pysdmx.model import Organisation, Reference
from pysdmx.model.dataset import ActionType
from pysdmx.model.message import Header
from pysdmx.util import parse_maintainable_urn


def __parse_sender_receiver(
    sender_receiver: Union[Dict[str, Any], None],
) -> Union[Organisation, None]:
    """Parses the sender or receiver of the SDMX message."""
    if sender_receiver is None:
        return None
    names = sender_receiver.get(NAME, None)
    selected_name = None

    if names is not None:
        if not isinstance(names, list):
            names = [names]

        if isinstance(names[0], str):
            selected_name = names[0]

        else:
            selected_name = next(
                (
                    name.get("#text")
                    for name in names
                    if name.get("lang", "en") == "en"
                ),
                names[0].get("#text"),
            )

    expected_keys = {NAME, ID}
    unexpected_keys = set(sender_receiver.keys()) - expected_keys
    unexpected_keys = {x for x in unexpected_keys if "xml" not in x.lower()}
    if unexpected_keys:
        warnings.warn(
            f"The following attributes will be lost: "
            f"{', '.join(unexpected_keys)}",
            UserWarning,
            stacklevel=2,
        )

    id_ = sender_receiver.get(ID, "ZZZ")

    organisation = Organisation(
        id=id_,
        name=selected_name,
    )

    return organisation


def __parse_structure(
    structure: Union[Dict[str, Any], None],
) -> Union[Dict[str, str], None]:
    """Parses the structure of the SDMX header."""
    if structure is None:
        return None

    dim_at_obs = structure.get(DIM_OBS, "AllDimensions")

    if STRUCTURE in structure:
        structure_info = structure[STRUCTURE]
        sdmx_type = DSD
    elif STR_USAGE in structure:
        structure_info = structure[STR_USAGE]
        sdmx_type = DFW
    else:
        structure_info = structure[PROV_AGREMENT]
        sdmx_type = PROV_AGREMENT

    if REF in structure_info:
        reference = structure_info[REF]
        agency_id = reference[AGENCY_ID]
        structure_id = reference[ID]
        version = reference[VERSION]
        ref_obj = Reference(
            sdmx_type=sdmx_type,
            agency=agency_id,
            id=structure_id,
            version=version,
        )
    else:
        ref_obj = parse_maintainable_urn(structure_info[URN])
    return {str(ref_obj): dim_at_obs}


def __parse_source(source: Optional[Dict[str, Any]]) -> Optional[str]:
    """Parses the source of the SDMX message."""
    if source is None:
        return None
    elif isinstance(source, dict):
        return source["#text"]
    else:
        return source


def __parse_dataset_action(
    dataset_action: Optional[Dict[str, Any]],
) -> Optional[ActionType]:
    """Parses the dataset action of the SDMX message."""
    if dataset_action is None:
        return None
    else:
        return ActionType(dataset_action)


<<<<<<< HEAD
=======
def __parse_prepared(prepared: str) -> datetime:
    """Parses the prepared date of the SDMX message."""
    return datetime.fromisoformat(prepared.replace("Z", "+00:00"))


>>>>>>> d9618e12
def __parse_header(header: Dict[str, Any]) -> Header:
    """Parses the header of the SDMX message.

    Args:
        header: Dictionary with the header information.

    Returns:
        Header: The header of the SDMX message.

    """
    dict_header = {
        "id": header.get(HEADER_ID),
        "test": header.get(TEST),
        "prepared": __parse_prepared(header.get(PREPARED)),  # type: ignore[arg-type]
        "sender": __parse_sender_receiver(header.get(SENDER)),
        "receiver": __parse_sender_receiver(header.get(RECEIVER)),
        "source": __parse_source(header.get(SOURCE)),
        "dataset_action": __parse_dataset_action(header.get(DATASET_ACTION)),
        "structure": __parse_structure(header.get(STRUCTURE)),
        "dataset_id": header.get(DATASET_ID),
    }

    return Header(**dict_header)  # type: ignore[arg-type]


def read(
    input_str: str,
    validate: bool = True,
) -> Optional[Header]:
    """Reads and retrieves the header of the SDMX message.

    Args:
        input_str: The input string to be parsed.
        validate: If True, the SDMX-ML data will be validated against the XSD.

    Returns:
        The header of the SDMX message.
    """
    dict_info = parse_xml(input_str, validate)
    possible_keys = [STR_SPE, GENERIC, STRUCTURE]
    selected_key = next((key for key in possible_keys if key in dict_info))
    if HEADER not in dict_info[selected_key]:
        return None
    header = dict_info[selected_key][HEADER]
    return __parse_header(header)<|MERGE_RESOLUTION|>--- conflicted
+++ resolved
@@ -138,14 +138,11 @@
         return ActionType(dataset_action)
 
 
-<<<<<<< HEAD
-=======
 def __parse_prepared(prepared: str) -> datetime:
     """Parses the prepared date of the SDMX message."""
     return datetime.fromisoformat(prepared.replace("Z", "+00:00"))
 
 
->>>>>>> d9618e12
 def __parse_header(header: Dict[str, Any]) -> Header:
     """Parses the header of the SDMX message.
 
