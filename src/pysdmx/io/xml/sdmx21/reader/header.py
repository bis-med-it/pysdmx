"""SDMX 2.1 XML Header reader module."""

import warnings
from typing import Any, Dict, Optional, Union

from pysdmx.io.xml.sdmx21.__tokens import (
    AGENCY_ID,
    DATASET_ACTION,
    DATASET_ID,
    DFW,
    DIM_OBS,
    DSD,
    GENERIC,
    HEADER,
    HEADER_ID,
    ID,
    NAME,
    PREPARED,
    PROV_AGREMENT,
    RECEIVER,
    REF,
    SENDER,
    SOURCE,
    STR_SPE,
    STR_USAGE,
    STRUCTURE,
    TEST,
    URN,
    VERSION,
)
from pysdmx.io.xml.sdmx21.reader.__parse_xml import parse_xml
from pysdmx.model import Organisation, Reference
from pysdmx.model.message import Header
from pysdmx.util import parse_maintainable_urn


def __parse_sender_receiver(
    sender_receiver: Union[Dict[str, Any], None],
) -> Union[Organisation, None]:
    """Parses the sender or receiver of the SDMX message."""
    if sender_receiver is None:
        return None
    names = sender_receiver.get(NAME, None)
    selected_name = None

    if names is not None:
        if not isinstance(names, list):
            names = [names]

        if isinstance(names[0], str):
            selected_name = names[0]

        else:
            selected_name = next(
                (
                    name.get("#text")
                    for name in names
                    if name.get("lang", "en") == "en"
                ),
                names[0].get("#text"),
            )

    expected_keys = {NAME, ID}
    unexpected_keys = set(sender_receiver.keys()) - expected_keys
    unexpected_keys = {x for x in unexpected_keys if "xml" not in x.lower()}
    if unexpected_keys:
        warnings.warn(
            f"The following attributes will be lost: "
            f"{', '.join(unexpected_keys)}",
            UserWarning,
            stacklevel=2,
        )

    id_ = sender_receiver.get(ID, "ZZZ")

    organisation = Organisation(
        id=id_,
        name=selected_name,
    )

    return organisation


def __parse_structure(
    structure: Union[Dict[str, Any], None],
) -> Union[Dict[str, str], None]:
    """Parses the structure of the SDMX header."""
    if structure is None:
        return None

    dim_at_obs = structure.get(DIM_OBS, "AllDimensions")

    if STRUCTURE in structure:
        structure_info = structure[STRUCTURE]
        sdmx_type = DSD
    elif STR_USAGE in structure:
        structure_info = structure[STR_USAGE]
        sdmx_type = DFW
    else:
        structure_info = structure[PROV_AGREMENT]
        sdmx_type = PROV_AGREMENT

    if REF in structure_info:
        reference = structure_info[REF]
        agency_id = reference[AGENCY_ID]
        structure_id = reference[ID]
        version = reference[VERSION]
        ref_obj = Reference(
            sdmx_type=sdmx_type,
            agency=agency_id,
            id=structure_id,
            version=version,
        )
<<<<<<< HEAD
    elif URN in structure_info:
        ref_obj = parse_urn(structure_info[URN])
    else:
        ref_obj = parse_urn(structure_info)
=======
    else:
        ref_obj = parse_maintainable_urn(structure_info[URN])
>>>>>>> f4eb40ea
    return {str(ref_obj): dim_at_obs}


def __parse_header(header: Dict[str, Any]) -> Header:
    """Parses the header of the SDMX message.

    Args:
        header: Dictionary with the header information.

    Returns:
        Header: The header of the SDMX message.

    """
    dict_header = {
        "id": header.get(HEADER_ID),
        "test": header.get(TEST),
        "prepared": header.get(PREPARED),
        "sender": __parse_sender_receiver(header.get(SENDER)),
        "receiver": __parse_sender_receiver(header.get(RECEIVER)),
        "source": header.get(SOURCE),
        "dataset_action": header.get(DATASET_ACTION),
        "structure": __parse_structure(header.get(STRUCTURE)),
        "dataset_id": header.get(DATASET_ID),
    }

    return Header(**dict_header)  # type: ignore[arg-type]


def read(
    input_str: str,
    validate: bool = True,
) -> Optional[Header]:
    """Reads and retrieves the header of the SDMX message.

    Args:
        input_str: The input string to be parsed.
        validate: If True, the SDMX-ML data will be validated against the XSD.

    Returns:
        The header of the SDMX message.
    """
    dict_info = parse_xml(input_str, validate)
    possible_keys = [STR_SPE, GENERIC, STRUCTURE]
    selected_key = next((key for key in possible_keys if key in dict_info))
    if HEADER not in dict_info[selected_key]:
        return None
    header = dict_info[selected_key][HEADER]
    return __parse_header(header)<|MERGE_RESOLUTION|>--- conflicted
+++ resolved
@@ -31,7 +31,7 @@
 from pysdmx.io.xml.sdmx21.reader.__parse_xml import parse_xml
 from pysdmx.model import Organisation, Reference
 from pysdmx.model.message import Header
-from pysdmx.util import parse_maintainable_urn
+from pysdmx.util import parse_maintainable_urn, parse_urn
 
 
 def __parse_sender_receiver(
@@ -111,15 +111,10 @@
             id=structure_id,
             version=version,
         )
-<<<<<<< HEAD
     elif URN in structure_info:
-        ref_obj = parse_urn(structure_info[URN])
+        ref_obj = parse_maintainable_urn(structure_info[URN])
     else:
         ref_obj = parse_urn(structure_info)
-=======
-    else:
-        ref_obj = parse_maintainable_urn(structure_info[URN])
->>>>>>> f4eb40ea
     return {str(ref_obj): dim_at_obs}
 
 
