"""Module that holds the necessary functions to read xml files."""

import itertools
from typing import Any, Dict, List, Optional

import numpy as np
import pandas as pd

from pysdmx.io.xml.sdmx21.__parsing_config import (
    AGENCY_ID,
    ATTRIBUTES,
    DIM_OBS,
    exc_attributes,
    GROUP,
    ID,
    OBS,
    OBS_DIM,
    OBSKEY,
    OBSVALUE,
    REF,
    SERIES,
    SERIESKEY,
    STR_USAGE,
    STRID,
    STRREF,
    STRSPE,
    STRUCTURE,
    URN,
    VALUE,
    VERSION,
)
from pysdmx.io.xml.utils import add_list
from pysdmx.model.dataset import PandasDataset
from pysdmx.util import parse_urn

READING_CHUNKSIZE = 50000
<<<<<<< HEAD


class Dataset:
    """Class containing the necessary attributes to create the Dataset.

    Args:
            attached_attributes: Attached attributes from the xml file.
            data: Dataframe.
            structure_type: Generic or Specific.
            unique_id: DimensionAtObservation.
    """

    __slots__ = ("attached_attributes", "data", "unique_id", "structure_type")

    def __init__(
        self,
        attached_attributes: Any,
        data: Any,
        unique_id: Any,
        structure_type: Any,
    ):
        """Attributes."""
        self.attached_attributes = attached_attributes
        self.data = data
        self.unique_id = unique_id
        self.structure_type = structure_type
=======
>>>>>>> 6fbc9af3


def __get_element_to_list(data: Dict[str, Any], mode: Any) -> Dict[str, Any]:
    obs = {}
    data[mode][VALUE] = add_list(data[mode][VALUE])
    for k in data[mode][VALUE]:
        obs[k[ID]] = k[VALUE.lower()]
    return obs


def __process_df(
    test_list: List[Dict[str, Any]],
    df: Optional[pd.DataFrame],
    is_end: bool = False,
) -> Any:
    if not is_end and len(test_list) <= READING_CHUNKSIZE:
        return test_list, df
    if df is not None:
        df = pd.concat([df, pd.DataFrame(test_list)], ignore_index=True)
    else:
        df = pd.DataFrame(test_list)

    del test_list[:]

    return test_list, df


def __reading_generic_series(dataset: Dict[str, Any]) -> pd.DataFrame:
    # Generic Series
    test_list = []
    df = None
    dataset[SERIES] = add_list(dataset[SERIES])
    for series in dataset[SERIES]:
        keys = {}
        # Series Keys
        series[SERIESKEY][VALUE] = add_list(series[SERIESKEY][VALUE])
        for v in series[SERIESKEY][VALUE]:
            keys[v[ID]] = v[VALUE.lower()]
        if ATTRIBUTES in series:
            series[ATTRIBUTES][VALUE] = add_list(series[ATTRIBUTES][VALUE])
            for v in series[ATTRIBUTES][VALUE]:
                keys[v[ID]] = v[VALUE.lower()]
        series[OBS] = add_list(series[OBS])

        for data in series[OBS]:
            obs = {
                OBS_DIM: data[OBS_DIM][VALUE.lower()],
                OBSVALUE.upper(): data[OBSVALUE][VALUE.lower()],
            }
            if ATTRIBUTES in data:
                obs = {**obs, **__get_element_to_list(data, mode=ATTRIBUTES)}
            test_list.append({**keys, **obs})
        test_list, df = __process_df(test_list, df)

    test_list, df = __process_df(test_list, df, is_end=True)

    return df


def __reading_generic_all(dataset: Dict[str, Any]) -> pd.DataFrame:
    # Generic All Dimensions
    test_list = []
    df = None
    dataset[OBS] = add_list(dataset[OBS])
    for data in dataset[OBS]:
        obs: Dict[str, Any] = {}
        obs = {
            **obs,
            **__get_element_to_list(data, mode=OBSKEY),
            OBSVALUE.upper(): data[OBSVALUE][VALUE.lower()],
        }
        if ATTRIBUTES in data:
            obs = {**obs, **__get_element_to_list(data, mode=ATTRIBUTES)}
        test_list.append({**obs})
        test_list, df = __process_df(test_list, df)

    test_list, df = __process_df(test_list, df, is_end=True)

    return df


def __reading_str_series(dataset: Dict[str, Any]) -> pd.DataFrame:
    # Structure Specific Series
    test_list = []
    df = None
    dataset[SERIES] = add_list(dataset[SERIES])
    for data in dataset[SERIES]:
        keys = dict(itertools.islice(data.items(), len(data) - 1))
        data[OBS] = add_list(data[OBS])
        for j in data[OBS]:
            test_list.append({**keys, **j})
        test_list, df = __process_df(test_list, df)

    test_list, df = __process_df(test_list, df, is_end=True)

    return df


def __reading_group_data(dataset: Dict[str, Any]) -> pd.DataFrame:
    # Structure Specific Group Data
    test_list = []
    df = None
    dataset[GROUP] = add_list(dataset[GROUP])
    for data in dataset[GROUP]:
        test_list.append(dict(data.items()))
        test_list, df = __process_df(test_list, df)
    test_list, df = __process_df(test_list, df, is_end=True)

    cols_to_delete = [x for x in df.columns if ":type" in x]
    for x in cols_to_delete:
        del df[x]

    df = df.drop_duplicates(keep="first").reset_index(drop=True)

    return df


def __get_at_att_str(dataset: Dict[str, Any]) -> Dict[str, Any]:
    """Gets the elements of the dataset if it is Structure Specific Data."""
    return {k: dataset[k] for k in dataset if k not in exc_attributes}


def __get_at_att_gen(dataset: Dict[str, Any]) -> Dict[str, Any]:
    """Gets all the elements if it is Generic data."""
    attached_attributes: Dict[str, Any] = {}
    if ATTRIBUTES not in dataset:
        return attached_attributes
    dataset[ATTRIBUTES][VALUE] = add_list(dataset[ATTRIBUTES][VALUE])
    for k in dataset[ATTRIBUTES][VALUE]:
        attached_attributes[k[ID]] = k[VALUE.lower()]
    return attached_attributes


def __get_ids_from_structure(element: Dict[str, Any]) -> Any:
    """Gets the agency_id, id and version of the structure.

    Args:
        element: The data hold in the structure.

    Returns:
        If the element is REF, agency_id, id and version may be returned.
        If the element is URN, agency_id, id and version would be taken from
        split function.
    """
    if REF in element:
        agency_id = element[REF][AGENCY_ID]
        id_ = element[REF][ID]
        version = element[REF][VERSION]
        return agency_id, id_, version
    else:
        urn = parse_urn(element[URN])
        return urn.agency, urn.id, urn.version


def __get_elements_from_structure(structure: Dict[str, Any]) -> Any:
    """Gets elements according to the xml type of file.

    Args:
        structure: It can appear in two ways:
            If structure is 'STRUCTURE', it will get
            the ids related to STRUCTURE.
            If structure is 'STR_USAGE', it will get
            the ids related to STR_USAGE.

    Returns:
        The ids contained in the structure will be returned.

    Raises:
        NotImplementedError: For Provision Agreement, as it is not implemented.
    """
    if STRUCTURE in structure:
        structure_type = "DataStructure"
        tuple_ids = __get_ids_from_structure(structure[STRUCTURE])

    elif STR_USAGE in structure:
        structure_type = "DataFlow"
        tuple_ids = __get_ids_from_structure(structure[STR_USAGE])
    else:
        raise NotImplementedError("ProvisionAgrement not implemented")
    return tuple_ids + (structure_type,)


def __extract_structure(structure: Any) -> Any:
    """Extracts elements contained in the structure."""
    structure = add_list(structure)
    str_info = {}
    for str_item in structure:
        (agency_id, id_, version, structure_type) = (
            __get_elements_from_structure(str_item)
        )

        str_id = f"{agency_id}:{id_}({version})"

        str_info[str_item[STRID]] = {
            DIM_OBS: str_item[DIM_OBS],
            "unique_id": str_id,
            "structure_type": structure_type,
        }

    return str_info


def __parse_structure_specific_data(
    dataset: Dict[str, Any], structure_info: Dict[str, Any]
) -> PandasDataset:
    attached_attributes = __get_at_att_str(dataset)

    # Parsing data
    if SERIES in dataset:
        # Structure Specific Series
        df = __reading_str_series(dataset)
        if GROUP in dataset:
            df_group = __reading_group_data(dataset)
            common_columns = list(
                set(df.columns).intersection(set(df_group.columns))
            )
            df = pd.merge(df, df_group, on=common_columns, how="left")
    else:
        dataset[OBS] = add_list(dataset[OBS])
        # Structure Specific All dimensions
        df = pd.DataFrame(dataset[OBS]).replace(np.nan, "")

    urn = (
        "urn:sdmx:org.sdmx.infomodel.datastructure."
        f"{structure_info['structure_type']}={structure_info['unique_id']}"
    )

    return PandasDataset(
        structure=urn, attributes=attached_attributes, data=df
    )


def __parse_generic_data(
    dataset: Dict[str, Any], structure_info: Dict[str, Any]
) -> PandasDataset:
    attached_attributes = __get_at_att_gen(dataset)

    # Parsing data
    if SERIES in dataset:
        # Generic Series
        df = __reading_generic_series(dataset)
    else:
        # Generic All Dimensions
        df = __reading_generic_all(dataset)

    urn = (
        "urn:sdmx:org.sdmx.infomodel.datastructure."
        f"{structure_info['structure_type']}={structure_info['unique_id']}"
    )

    return PandasDataset(
        structure=urn, attributes=attached_attributes, data=df
    )


def create_dataset(
    dataset: Any, str_info: Dict[str, Any], global_mode: Any
) -> PandasDataset:
    """Creates the dataset from the xml file.

    Takes the information contained in the xml files
    to fulfill the dataset and return a pandas dataframe.

    Args:
        dataset: The dataset created.
        str_info: Dict that contains info
            such as agency_id, id and its version.
        global_mode: Identifies if the xml file has
            Generic data or a StructureSpecificData.

    Returns:
        A pandas dataframe with the created dataset will be returned.

    Raises:
        Exception: If the structure reference cannot be found.
    """
    if dataset[STRREF] not in str_info:
        raise Exception(
            f"Cannot find the structure reference "
            f"of this dataset:{dataset[STRREF]}"
        )
    structure_info = str_info[dataset[STRREF]]
    if STRSPE == global_mode:
        return __parse_structure_specific_data(dataset, structure_info)
    else:
        return __parse_generic_data(dataset, structure_info)<|MERGE_RESOLUTION|>--- conflicted
+++ resolved
@@ -34,35 +34,6 @@
 from pysdmx.util import parse_urn
 
 READING_CHUNKSIZE = 50000
-<<<<<<< HEAD
-
-
-class Dataset:
-    """Class containing the necessary attributes to create the Dataset.
-
-    Args:
-            attached_attributes: Attached attributes from the xml file.
-            data: Dataframe.
-            structure_type: Generic or Specific.
-            unique_id: DimensionAtObservation.
-    """
-
-    __slots__ = ("attached_attributes", "data", "unique_id", "structure_type")
-
-    def __init__(
-        self,
-        attached_attributes: Any,
-        data: Any,
-        unique_id: Any,
-        structure_type: Any,
-    ):
-        """Attributes."""
-        self.attached_attributes = attached_attributes
-        self.data = data
-        self.unique_id = unique_id
-        self.structure_type = structure_type
-=======
->>>>>>> 6fbc9af3
 
 
 def __get_element_to_list(data: Dict[str, Any], mode: Any) -> Dict[str, Any]:
