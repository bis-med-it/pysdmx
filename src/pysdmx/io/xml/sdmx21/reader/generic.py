--- conflicted
+++ resolved
@@ -12,14 +12,11 @@
     ID,
     OBS,
     OBS_DIM,
-<<<<<<< HEAD
-    OBS_KEY,
-    OBS_VALUE_XML_TAG,
-=======
     OBS_VALUE_ID,
     OBSKEY,
     OBSVALUE,
->>>>>>> bc4a6595
+    OBS_KEY,
+    OBS_VALUE_XML_TAG,
     SERIES,
     SERIES_KEY,
     STR_REF,
@@ -63,13 +60,7 @@
             for data in series[OBS]:
                 obs = {
                     OBS_DIM: data[OBS_DIM][VALUE.lower()],
-<<<<<<< HEAD
-                    OBS_VALUE_XML_TAG.upper(): data[OBS_VALUE_XML_TAG][
-                        VALUE.lower()
-                    ],
-=======
-                    OBS_VALUE_ID: data[OBSVALUE][VALUE.lower()],
->>>>>>> bc4a6595
+                    OBS_VALUE_ID: data[OBS_VALUE_XML_TAG][VALUE.lower()],
                 }
                 if ATTRIBUTES in data:
                     obs = {
@@ -97,14 +88,9 @@
         obs: Dict[str, Any] = {}
         obs = {
             **obs,
-<<<<<<< HEAD
-            **__get_element_to_list(data, mode=OBS_KEY),
-            OBS_VALUE_XML_TAG.upper(): data[OBS_VALUE_XML_TAG][VALUE.lower()],
-=======
             **__get_element_to_list(data, mode=OBSKEY),
-            OBS_VALUE_ID: data[OBSVALUE][VALUE.lower()],
->>>>>>> bc4a6595
-        }
+            OBS_VALUE_ID: data[OBS_VALUE_XML_TAG][VALUE.lower()],
+                    }
         if ATTRIBUTES in data:
             obs = {**obs, **__get_element_to_list(data, mode=ATTRIBUTES)}
         test_list.append({**obs})
