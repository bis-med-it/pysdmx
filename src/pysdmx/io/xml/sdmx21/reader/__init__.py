"""SDMX 2.1 XML reader package."""

from typing import Any, Dict, Optional

import xmltodict

from pysdmx.errors import ClientError
from pysdmx.io.xml.enums import MessageType
from pysdmx.io.xml.sdmx21.__parsing_config import (
    DATASET,
    ERROR,
    ERROR_CODE,
    ERROR_MESSAGE,
    ERROR_TEXT,
    GENERIC,
    HEADER,
    REG_INTERFACE,
    STRSPE,
    STRUCTURE,
    STRUCTURES,
    XML_OPTIONS,
)
from pysdmx.io.xml.sdmx21.doc_validation import validate_doc
<<<<<<< HEAD
from pysdmx.io.xml.sdmx21.reader.data_read import (
    __extract_structure,
    create_dataset,
)
=======
from pysdmx.io.xml.sdmx21.reader.metadata_read import StructureParser
>>>>>>> c0ec8190
from pysdmx.io.xml.sdmx21.reader.submission_reader import (
    handle_registry_interface,
)
from pysdmx.util.handlers import add_list

MODES = {
    MessageType.GenericDataSet.value: GENERIC,
    MessageType.StructureSpecificDataSet.value: STRSPE,
    MessageType.Structure.value: STRUCTURE,
    MessageType.Submission.value: REG_INTERFACE,
    MessageType.Error.value: ERROR,
}


def read_xml(
    infile: str,
    validate: bool = True,
    mode: Optional[MessageType] = None,
    use_dataset_id: bool = False,
) -> Dict[str, Any]:
    """Reads an SDMX-ML file and returns a dictionary with the parsed data.

    Args:
        infile: Path to file, URL, or string.
        validate: If True, the XML data will be validated against the XSD.
        mode: The type of message to parse.
        use_dataset_id: If True, the dataset ID will be used as the key in the
            resulting dictionary.

    Returns:
        dict: Dictionary with the parsed data.

    Raises:
        ValueError: If the SDMX data cannot be parsed.
    """
    if validate:
        validate_doc(infile)
    dict_info = xmltodict.parse(
        infile, **XML_OPTIONS  # type: ignore[arg-type]
    )

    del infile

    if mode is not None and MODES[mode.value] not in dict_info:
        raise ValueError(
            f"Unable to parse sdmx file as {MODES[mode.value]} file"
        )

    result = __generate_sdmx_objects_from_xml(dict_info, use_dataset_id)

    return result


def __generate_sdmx_objects_from_xml(
    dict_info: Dict[str, Any], use_dataset_id: bool = False
) -> Dict[str, Any]:
    """Generates SDMX objects from the XML dictionary (xmltodict).

    Args:
        dict_info: XML dictionary (xmltodict)
        use_dataset_id: Use the dataset ID as the key in
            the resulting dictionary

    Returns:
        dict: Dictionary with the parsed data.

    Raises:
        ClientError: If a SOAP error message is found.
        ValueError: If the SDMX data cannot be parsed.
    """
    if ERROR in dict_info:
        code = dict_info[ERROR][ERROR_MESSAGE][ERROR_CODE]
        text = dict_info[ERROR][ERROR_MESSAGE][ERROR_TEXT]
        raise ClientError(int(code), text)
<<<<<<< HEAD
    if STRSPE in dict_info:
        return __parse_dataset(dict_info[STRSPE], mode=STRSPE)
    if GENERIC in dict_info:
        return __parse_dataset(dict_info[GENERIC], mode=GENERIC)
    # Leaving this commented for metadata read (#39)
    # if STRUCTURE in dict_info:
    #     return create_structures(dict_info[STRUCTURE][STRUCTURES])
=======
    if STRUCTURE in dict_info:
        return StructureParser().format_structures(
            dict_info[STRUCTURE][STRUCTURES]
        )
>>>>>>> c0ec8190
    if REG_INTERFACE in dict_info:
        return handle_registry_interface(dict_info)
    raise ValueError("Cannot parse this sdmx data")


def __parse_dataset(message_info: Dict[str, Any], mode: str) -> Dict[str, Any]:
    """Parse dataset.

    Args:
        message_info: Dict.
        mode: Str.

    Returns:
        A dictionary of datasets.
    """
    str_info = __extract_structure(message_info[HEADER][STRUCTURE])
    dataset_info = add_list(message_info[DATASET])
    datasets = {}
    for dataset in dataset_info:
        ds = create_dataset(dataset, str_info, mode)
        datasets[ds.unique_id] = ds
    return datasets<|MERGE_RESOLUTION|>--- conflicted
+++ resolved
@@ -21,14 +21,11 @@
     XML_OPTIONS,
 )
 from pysdmx.io.xml.sdmx21.doc_validation import validate_doc
-<<<<<<< HEAD
 from pysdmx.io.xml.sdmx21.reader.data_read import (
     __extract_structure,
     create_dataset,
 )
-=======
 from pysdmx.io.xml.sdmx21.reader.metadata_read import StructureParser
->>>>>>> c0ec8190
 from pysdmx.io.xml.sdmx21.reader.submission_reader import (
     handle_registry_interface,
 )
@@ -103,20 +100,14 @@
         code = dict_info[ERROR][ERROR_MESSAGE][ERROR_CODE]
         text = dict_info[ERROR][ERROR_MESSAGE][ERROR_TEXT]
         raise ClientError(int(code), text)
-<<<<<<< HEAD
     if STRSPE in dict_info:
         return __parse_dataset(dict_info[STRSPE], mode=STRSPE)
     if GENERIC in dict_info:
         return __parse_dataset(dict_info[GENERIC], mode=GENERIC)
-    # Leaving this commented for metadata read (#39)
-    # if STRUCTURE in dict_info:
-    #     return create_structures(dict_info[STRUCTURE][STRUCTURES])
-=======
     if STRUCTURE in dict_info:
         return StructureParser().format_structures(
             dict_info[STRUCTURE][STRUCTURES]
         )
->>>>>>> c0ec8190
     if REG_INTERFACE in dict_info:
         return handle_registry_interface(dict_info)
     raise ValueError("Cannot parse this sdmx data")
