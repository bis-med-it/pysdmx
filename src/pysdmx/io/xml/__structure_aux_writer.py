"""Module for writing metadata to XML files."""

from collections import OrderedDict
from copy import copy
from typing import Any, Dict, Optional, Sequence, Union

from pysdmx.errors import Invalid
from pysdmx.io.xml.__tokens import (
    AGENCY_ID,
    AGENCY_SCHEME,
    AS_STATUS,
    ATT,
    ATT_REL,
    CL,
    CL_LOW,
    CLASS,
    CON,
    CON_ID,
    CONDITIONAL,
    CORE_REP,
    CS,
    CUSTOM_TYPE,
    CUSTOM_TYPE_SCHEME,
    DATA_PROV,
    DEPARTMENT,
    DFW,
    DIM,
    DIM_REF,
    DSD,
    DSD_COMPS,
    EMAIL,
    ENUM,
    ENUM_FORMAT,
    FAX,
    GROUP,
    GROUP_DIM,
    GROUPS_LOW,
    ID,
    LOCAL_REP,
    MANDATORY,
    MANDATORY_LOW,
    MEASURE,
    MEASURE_RELATIONSHIP,
    MSR,
    NAME,
    NAME_PER,
    NAME_PER_SCHEME,
    OPTIONAL_LOW,
    PACKAGE,
    PAR_ID,
    PAR_VER,
    POSITION,
    PROV_AGREEMENT,
    REF,
    ROLE,
    RULE,
    RULE_SCHEME,
    STR_USAGE,
    TELEPHONE,
    TEXT_FORMAT,
    TEXT_TYPE,
    TIME_DIM,
    TRANS_SCHEME,
    TRANSFORMATION,
    UDO,
    UDO_SCHEME,
    URI,
    URN,
    URN_LOW,
    USAGE,
    VALUE_ITEM,
    VALUE_LIST,
    VALUE_LIST_LOW,
    VALUE_LISTS,
    VERSION,
    VTL_MAPPING_SCHEME,
    VTLMAPPING,
)
from pysdmx.io.xml.__write_aux import (
    ABBR_COM,
    ABBR_MSG,
    ABBR_STR,
    MSG_CONTENT_PKG_21,
    MSG_CONTENT_PKG_30,
    __escape_xml,
    __to_lower_camel_case,
    add_indent,
)
from pysdmx.model import (
    AgencyScheme,
    Codelist,
    Concept,
    ConceptScheme,
    CustomType,
    CustomTypeScheme,
    DataType,
    Facets,
    Hierarchy,
    NamePersonalisation,
    NamePersonalisationScheme,
    Ruleset,
    RulesetScheme,
    Transformation,
    TransformationScheme,
    UserDefinedOperator,
    UserDefinedOperatorScheme,
    VtlCodelistMapping,
    VtlConceptMapping,
    VtlDataflowMapping,
    VtlMappingScheme,
    VtlScheme,
)
from pysdmx.model.__base import (
    Agency,
    AnnotableArtefact,
    Contact,
    IdentifiableArtefact,
    Item,
    ItemReference,
    ItemScheme,
    MaintainableArtefact,
    NameableArtefact,
    Reference,
    VersionableArtefact,
)
from pysdmx.model.dataflow import (
    Component,
    Dataflow,
    DataStructureDefinition,
    Group,
    ProvisionAgreement,
    Role,
)
from pysdmx.util import (
    parse_item_urn,
    parse_short_item_urn,
    parse_short_urn,
    parse_urn,
)

ANNOTATION_WRITER = OrderedDict(
    {
        "title": "AnnotationTitle",
        "type": "AnnotationType",
        "text": "AnnotationText",
        "url": "AnnotationURL",
    }
)

ROLE_MAPPING = {
    Role.DIMENSION: DIM,
    Role.ATTRIBUTE: ATT,
    Role.MEASURE: MEASURE,
}

STR_TYPES = Union[
    ItemScheme,
    Codelist,
    ConceptScheme,
    DataStructureDefinition,
    Dataflow,
    CustomTypeScheme,
    VtlMappingScheme,
    NamePersonalisationScheme,
    RulesetScheme,
    UserDefinedOperatorScheme,
    TransformationScheme,
]

STR_DICT_TYPE_LIST_21 = {
    AgencyScheme: "OrganisationSchemes",
    Codelist: "Codelists",
    ConceptScheme: "Concepts",
    DataStructureDefinition: "DataStructures",
    Dataflow: "Dataflows",
    CustomTypeScheme: "CustomTypes",
    VtlMappingScheme: "VtlMappings",
    NamePersonalisationScheme: "NamePersonalisations",
    RulesetScheme: "Rulesets",
    UserDefinedOperatorScheme: "UserDefinedOperators",
    TransformationScheme: "Transformations",
    ProvisionAgreement: "ProvisionAgreements",
}


STR_DICT_TYPE_LIST_30 = {
    AgencyScheme: "AgencySchemes",
    Codelist: "Codelists",
    ConceptScheme: "ConceptSchemes",
    DataStructureDefinition: "DataStructures",
    Dataflow: "Dataflows",
    CustomTypeScheme: "CustomTypeSchemes",
    VtlMappingScheme: "VtlMappingSchemes",
    NamePersonalisationScheme: "NamePersonalisationSchemes",
    RulesetScheme: "RulesetSchemes",
    UserDefinedOperatorScheme: "UserDefinedOperatorSchemes",
    TransformationScheme: "TransformationSchemes",
    ProvisionAgreement: "ProvisionAgreements",
}


def __write_annotable(annotable: AnnotableArtefact, indent: str) -> str:
    """Writes the annotations to the XML file."""
    if len(annotable.annotations) == 0:
        return ""

    child1 = indent
    child2 = add_indent(child1)
    child3 = add_indent(child2)

    outfile = f"{child1}<{ABBR_COM}:Annotations>"
    for annotation in annotable.annotations:
        if annotation.id is None:
            outfile += f"{child2}<{ABBR_COM}:Annotation>"
        else:
            outfile += f"{child2}<{ABBR_COM}:Annotation id={annotation.id!r}>"
        outfile = outfile.replace("'", '"')

        for attr, label in ANNOTATION_WRITER.items():
            if getattr(annotation, attr, None) is not None:
                value = getattr(annotation, attr)
                value = __escape_xml(str(value))

                if attr == "text":
                    head_tag = f'{ABBR_COM}:{label} xml:lang="en"'

                else:
                    head_tag = f"{ABBR_COM}:{label}"

                outfile += f"{child3}<{head_tag}>{value}</{ABBR_COM}:{label}>"

        outfile += f"{child2}</{ABBR_COM}:Annotation>"
    outfile += f"{child1}</{ABBR_COM}:Annotations>"
    return outfile


def __write_identifiable(
    identifiable: IdentifiableArtefact,
    indent: str,
) -> Dict[str, Any]:
    """Writes the IdentifiableArtefact to the XML file."""
    attributes = ""

    attributes += f" id={identifiable.id!r}"

    if identifiable.uri is not None:
        attributes += f" uri={identifiable.uri!r}"

    if identifiable.urn is not None:
        attributes += f" urn={identifiable.urn!r}"

    outfile = {
        "Annotations": __write_annotable(identifiable, indent),
        "Attributes": attributes,
    }

    return outfile


def __write_nameable(
    nameable: NameableArtefact, indent: str
) -> Dict[str, Any]:
    """Writes the NameableArtefact to the XML file."""
    outfile = __write_identifiable(nameable, indent)
    attrs = ["Name", "Description"]

    for attr in attrs:
        value = getattr(nameable, attr.lower(), None)
        if value is not None:
            value = __escape_xml(str(value))
            outfile[attr] = [
                (
                    f"{indent}"
                    f'<{ABBR_COM}:{attr} xml:lang="en">'
                    f"{value}"
                    f"</{ABBR_COM}:{attr}>"
                )
            ]
        elif attr == "Name":
            raise Invalid(
                f"Name is required for NameableArtefact id= {nameable.id}"
            )

    return outfile


def __write_versionable(
    versionable: VersionableArtefact, indent: str, references_30: bool = False
) -> Dict[str, Any]:
    """Writes the VersionableArtefact to the XML file."""
    outfile = __write_nameable(versionable, add_indent(indent))

    if not (references_30 and isinstance(versionable, AgencyScheme)):
        outfile["Attributes"] += f" version={versionable.version!r}"

    if versionable.valid_from is not None:
        valid_from_str = versionable.valid_from.strftime("%Y-%m-%dT%H:%M:%S")
        outfile["Attributes"] += f" validFrom={valid_from_str!r}"

    if versionable.valid_to is not None:
        valid_to_str = versionable.valid_to.strftime("%Y-%m-%dT%H:%M:%S")
        outfile["Attributes"] += f" validTo={valid_to_str!r}"

    return outfile


def __write_maintainable(
    maintainable: MaintainableArtefact,
    indent: str,
    references_30: bool = False,
) -> Dict[str, Any]:
    """Writes the MaintainableArtefact to the XML file."""
    outfile = __write_versionable(maintainable, indent, references_30)

    outfile["Attributes"] += (
        f" isExternalReference="
        f"{str(maintainable.is_external_reference).lower()!r}"
    )
    if not references_30 and not (isinstance(maintainable, AgencyScheme)):
        outfile[
            "Attributes"
        ] += f" isFinal={str(maintainable.is_final).lower()!r}"

    if isinstance(maintainable.agency, str):
        outfile["Attributes"] += f" agencyID={maintainable.agency!r}"
    else:
        outfile["Attributes"] += f" agencyID={maintainable.agency.id!r}"

    return outfile


def __write_contact(contact: Contact, indent: str) -> str:
    """Writes the contact to the XML file."""

    def __item_to_str(item: Any, ns: str, tag: str) -> str:
        return (
            f"{add_indent(indent)}"
            f"<{ns}:{tag}>"
            f"{__escape_xml(str(item))}"
            f"</{ns}:{tag}>"
        )

    def __items_to_str(items: Any, ns: str, tag: str) -> str:
        return "".join([__item_to_str(item, ns, tag) for item in items])

    outfile = f"{indent}<{ABBR_STR}:Contact>"
    if contact.name is not None:
        outfile += __item_to_str(contact.name, ABBR_COM, NAME)
    if contact.department is not None:
        outfile += __item_to_str(contact.department, ABBR_STR, DEPARTMENT)
    if contact.role is not None:
        outfile += __item_to_str(contact.role, ABBR_STR, ROLE)
    if contact.telephones is not None:
        outfile += __items_to_str(contact.telephones, ABBR_STR, TELEPHONE)
    if contact.faxes is not None:
        outfile += __items_to_str(contact.faxes, ABBR_STR, FAX)
    if contact.uris is not None:
        outfile += __items_to_str(contact.uris, ABBR_STR, URI)
    if contact.emails is not None:
        outfile += __items_to_str(contact.emails, ABBR_STR, EMAIL)
    outfile += f"{indent}</{ABBR_STR}:Contact>"

    return outfile


def __write_item(
    item: Item, indent: str, scheme: str, references_30: bool = False
) -> str:
    """Writes the item to the XML file."""
    item_name = VALUE_ITEM if scheme == VALUE_LIST else type(item).__name__
    head = f"{ABBR_STR}:" + item_name

    data = __write_nameable(item, add_indent(indent))
    attributes = data["Attributes"].replace("'", '"')
    outfile = f"{indent}<{head}{attributes}>"
    outfile += __export_intern_data(data)
    if isinstance(item, Agency) and len(item.contacts) > 0:
        for contact in item.contacts:
            outfile += __write_contact(contact, add_indent(indent))
    if isinstance(item, Concept) and (
        item.codes is not None
        or item.facets is not None
        or item.dtype is not None
    ):
        outfile += f"{add_indent(indent)}<{ABBR_STR}:{CORE_REP}>"
        format_enum_text = TEXT_FORMAT
        if item.codes is not None:
            format_enum_text = ENUM_FORMAT
            outfile += __write_enumeration(
                item.codes, add_indent(indent), references_30
            )
        if item.facets is not None or item.dtype is not None:
            outfile += __write_text_format(
                item.dtype, item.facets, format_enum_text, add_indent(indent)
            )
        outfile += f"{add_indent(indent)}</{ABBR_STR}:{CORE_REP}>"
    outfile += f"{indent}</{head}>"
    return outfile


def __write_groups(
    groups: list[Group], indent: str, references_30: bool = False
) -> str:
    out_file = ""
    for group in groups:
        out_file += (
            f"{indent}<{ABBR_STR}:{GROUP} {URN_LOW}={group.urn!r}"
            f" {ID}={group.id!r}>"
        )
        for dimension in group.dimensions:
            if references_30:
                out_file += (
                    f"{add_indent(indent)}"
                    f"<{ABBR_STR}:{GROUP_DIM}>"
                    f"{add_indent(add_indent(indent))}"
                    f"<{ABBR_STR}:{DIM_REF}>{dimension}</{ABBR_STR}:{DIM_REF}>"
                    f"{add_indent(indent)}</{ABBR_STR}:{GROUP_DIM}>"
                )
            else:
                out_file += (
                    f"{add_indent(indent)}"
                    f"<{ABBR_STR}:{GROUP_DIM}>"
                    f"{add_indent(add_indent(indent))}"
                    f"<{ABBR_STR}:{DIM_REF}>"
                    f"{add_indent(add_indent(add_indent(indent)))}"
                    f"<{REF} {ID}={dimension!r}/>"
                    f"{add_indent(add_indent(indent))}"
                    f"</{ABBR_STR}:{DIM_REF}>"
                    f"{add_indent(add_indent(indent))}</{ABBR_STR}:{GROUP_DIM}>"
                )

        out_file += f"{indent}</{ABBR_STR}:{GROUP}>"
        out_file = out_file.replace("'", '"')
    return out_file


def __write_components(  # noqa: C901
    dsd: DataStructureDefinition, indent: str, references_30: bool = False
) -> str:
    """Writes the components to the XML file."""
    outfile = f"{indent}<{ABBR_STR}:{DSD_COMPS}>"

    components: Dict[str, Any] = {
        DIM: [],
        ATT: [],
        MEASURE: [],
    }
    out_group = ""
    groups = getattr(dsd, GROUPS_LOW, [])
    if groups is not None and len(groups) > 0:
        out_group = __write_groups(groups, add_indent(indent), references_30)

    for comp in dsd.components:
        if comp.role == Role.DIMENSION:
            components[DIM].append(comp)
        elif comp.role == Role.ATTRIBUTE:
            components[ATT].append(comp)
        else:
            components[MEASURE].append(comp)

    if not references_30 and len(components[MEASURE]) > 1:
        raise Invalid(
            title="Request cannot be fulfilled",
            description=f"SDMX-ML 2.1 does not support multiple measures. "
            f"Check the {dsd.short_urn}.",
            csi={
                "measures_found": components[MEASURE],
            },
        )

    position = 1
    for comps in components.values():
        if comps:
            role_name = ROLE_MAPPING[comps[0].role]
            if role_name == MEASURE:
                role_name = MSR
            outfile += f"{add_indent(indent)}<{ABBR_STR}:{role_name}List>"
            for comp in comps:
                outfile += __write_component(
                    comp,
                    position,
                    add_indent(add_indent(indent)),
                    components,
                    groups,
                    references_30,
                )
                position += 1
            outfile += f"{add_indent(indent)}</{ABBR_STR}:{role_name}List>"
            if role_name == DIM:
                outfile += out_group

    outfile += f"{indent}</{ABBR_STR}:{DSD_COMPS}>"
    return outfile


def __find_matching_group_id(
    att_rel: str, groups: list[Group]
) -> Optional[str]:
    comps_to_relate = att_rel.split(",") if "," in att_rel else [att_rel]
    for group in groups:
        if set(comps_to_relate) == set(group.dimensions):
            return group.id
    return None


def __comps_to_relate(
    att_rel: str,
    component_info: Dict[str, Any],
    references_30: bool = False,
) -> list[str]:
    if "," in att_rel:
        comps_to_relate = att_rel.split(",")
    elif att_rel == "O":
        if references_30:
            comps_to_relate = []
            for measure in component_info[MEASURE]:
                comps_to_relate.append(measure)
        else:
            comps_to_relate = [component_info[MEASURE][0].id]
    else:
        comps_to_relate = [att_rel]
    return comps_to_relate


def __write_attribute_relation(  # noqa: C901
    item: Component,
    indent: str,
    component_info: Dict[str, Any],
    groups: list[Group],
    references_30: bool = False,
) -> str:
    measure_relationship = ""
    outfile = f"{indent}<{ABBR_STR}:{ATT_REL}>"
    # At this point an attribute relation is always
    # present due to the post_init check in Component
    att_rel: str = item.attachment_level  # type: ignore[assignment]
    # Check if it is a list of Dimensions or it is related to the
    # primary measure
    group_id = None
    if groups is not None:
        group_id = __find_matching_group_id(att_rel, groups)
    comps_to_relate = __comps_to_relate(att_rel, component_info, references_30)
    dim_names = [comp.id for comp in component_info[DIM]]
    if references_30:
        if att_rel == "O":
            outfile += f"{add_indent(indent)}<{ABBR_STR}:Observation/>"
            measure_relationship += (
                f"{indent}<{ABBR_STR}:{MEASURE_RELATIONSHIP}>"
            )
            for comp_name in comps_to_relate:
                measure_relationship += (
                    f"{add_indent(indent)}<{ABBR_STR}:{MSR}>"
                    f"{comp_name.id}</{ABBR_STR}:{MSR}>"  # type: ignore[attr-defined]
                )
            measure_relationship += (
                f"{indent}</{ABBR_STR}:{MEASURE_RELATIONSHIP}>"
            )

        elif att_rel == "D":
            outfile += f"{add_indent(indent)}<{ABBR_STR}:Dataflow/>"
        elif group_id is not None:
            outfile += (
                f"{add_indent(indent)}<{ABBR_STR}:{GROUP}>"
                f"{group_id}</{ABBR_STR}:{GROUP}>"
            )
        else:
            for comp_name in comps_to_relate:
                outfile += (
                    f"{add_indent(indent)}<{ABBR_STR}:{DIM}>"
                    f"{comp_name}</{ABBR_STR}:{DIM}>"
                )

    else:
        if group_id is not None:
            outfile += (
                f"{add_indent(indent)}<{ABBR_STR}:{GROUP}>"
                f"{add_indent(add_indent(indent))}<{REF} "
                f"{ID}={group_id!r}/>"
                f"{add_indent(indent)}</{ABBR_STR}:{GROUP}>"
            )
        elif att_rel == "D":
            outfile += f"{add_indent(indent)}<{ABBR_STR}:None/>"

        else:
            for comp_name in comps_to_relate:
                role = (
                    Role.DIMENSION if comp_name in dim_names else Role.MEASURE
                )
                related_role = ROLE_MAPPING[role]
                outfile += f"{add_indent(indent)}<{ABBR_STR}:{related_role}>"
                outfile += (
                    f"{add_indent(add_indent(indent))}"
                    f"<{REF} {ID}={comp_name!r}/>"
                )
                outfile += f"{add_indent(indent)}</{ABBR_STR}:{related_role}>"

    outfile += f"{indent}</{ABBR_STR}:{ATT_REL}>"
    if measure_relationship:
        outfile += measure_relationship

    return outfile


def __write_component(
    item: Component,
    position: int,
    indent: str,
    component_info: Dict[str, Any],
    groups: list[Group],
    references_30: bool = False,
) -> str:
    """Writes the component to the XML file."""
    role_name = ROLE_MAPPING[item.role]
    if role_name == DIM and item.id == "TIME_PERIOD":
        role_name = TIME_DIM
    if references_30 and role_name == MEASURE:
        role_name = MSR

    head = f"{indent}<{ABBR_STR}:{role_name} "

    attributes = ""
    attribute_relation = ""
    if item.role == Role.ATTRIBUTE:
        if references_30:
            status = MANDATORY_LOW if item.required else OPTIONAL_LOW
            attributes += f"{USAGE}={status!r} "
        else:
            status = MANDATORY if item.required else CONDITIONAL
            attributes += f"{AS_STATUS}={status!r} "
        attribute_relation = __write_attribute_relation(
            item, add_indent(indent), component_info, groups, references_30
        )

    attributes += f"{ID}={item.id!r}"
    if item.role == Role.DIMENSION and not (
        role_name == TIME_DIM and references_30
    ):
        attributes += f" {POSITION}={str(position)!r}"

    if item.urn is not None:
        urn = item.urn
        if item.role == Role.MEASURE:
            # Handling URN to ensure roundtrip between SDMX 2.1 and 3.0
            if references_30:
                urn = urn.replace(".PrimaryMeasure", ".Measure")
            else:
                urn = urn.replace(".Measure", ".PrimaryMeasure")
        attributes += f" {URN.lower()}={urn!r}"

    attributes += ">"

    concept_identity = __write_concept_identity(
        item.concept, add_indent(indent), references_30
    )
    representation = __write_representation(
        item, add_indent(indent), references_30
    )

    outfile = head
    outfile += attributes
    outfile += concept_identity
    outfile += representation
    outfile += attribute_relation

    outfile += f"{indent}</{ABBR_STR}:{role_name}>"

    outfile = outfile.replace("'", '"')
    return outfile


def __write_concept_identity(
    identity: Union[Concept, ItemReference],
    indent: str,
    references_30: bool = False,
) -> str:
    if isinstance(identity, ItemReference):
        ref = identity
    else:
        ref = parse_item_urn(identity.urn)  # type: ignore[arg-type]

    outfile = f"{indent}<{ABBR_STR}:{CON_ID}>"
    if references_30:
        outfile += (
            f"urn:sdmx:org.sdmx.infomodel.conceptscheme.{ref.sdmx_type}={ref.agency}:"
            f"{ref.id}({ref.version}).{ref.item_id}"
            f"</{ABBR_STR}:{CON_ID}>"
        )
    else:
        outfile += f"{add_indent(indent)}<{REF} "
        outfile += f"{AGENCY_ID}={ref.agency!r} "
        outfile += f"{CLASS}={CON!r} "
        outfile += f"{ID}={ref.item_id!r} "
        outfile += f"{PAR_ID}={ref.id!r} "
        outfile += f"{PAR_VER}={ref.version!r} "
        outfile += f"{PACKAGE}={CS.lower()!r}/>"
        outfile += f"{indent}</{ABBR_STR}:{CON_ID}>"

    outfile = outfile.replace("'", '"')
    return outfile


def __write_representation(
    item: Component, indent: str, references_30: bool = False
) -> str:
    representation = ""
    local_representation = ""

    if item.local_codes is not None:
        local_representation += __write_enumeration(
            item.local_codes, indent, references_30
        )

    if item.local_facets is not None or item.local_dtype is not None:
        type_ = ENUM_FORMAT if item.local_codes is not None else TEXT_FORMAT
        local_representation += __write_text_format(
            item.local_dtype, item.local_facets, type_, indent
        )

    representation += f"{indent}<{ABBR_STR}:{LOCAL_REP}>"
    if len(local_representation) == 0:
        representation += f"{add_indent(indent)}<{ABBR_STR}:{TEXT_FORMAT}/>"
    representation += local_representation
    representation += f"{indent}</{ABBR_STR}:{LOCAL_REP}>"

    return representation


def __write_text_format(
    dtype: Optional[DataType],
    facets: Optional[Facets],
    type_: str,
    indent: str,
) -> str:
    """Writes the text format to the XML file."""
    outfile = f"{add_indent(indent)}<{ABBR_STR}:{type_}"
    if facets is not None:
        # Writing only facets not using default values
        active_facets = facets.__rich_repr__()
        for facet, value, *_ in active_facets:  # type: ignore[misc]
            facet = __to_lower_camel_case(facet)
            outfile += f' {facet}="{value}"'
    if dtype is not None:
        outfile += f" {TEXT_TYPE}={dtype.value!r}"
    outfile += "/>"

    outfile = outfile.replace("'", '"')
    return outfile


def __write_enumeration(
    codes: Union[Codelist, Hierarchy], indent: str, references_30: bool = False
) -> str:
    """Writes the enumeration to the XML file."""
    ref = parse_short_urn(codes.short_urn)
    outfile = f"{add_indent(indent)}<{ABBR_STR}:{ENUM}>"
    if references_30:
        outfile += (
            f"urn:sdmx:org.sdmx.infomodel.codelist.{ref.sdmx_type}={ref.agency}:{ref.id}({ref.version})"
            f"</{ABBR_STR}:{ENUM}>"
        )
    else:
        outfile += f"{add_indent(add_indent(indent))}<{REF} "
        outfile += f"{AGENCY_ID}={ref.agency!r} "
        outfile += f"{CLASS}={CL!r} "
        outfile += f"{ID}={ref.id!r} "
        outfile += f"{PACKAGE}={CL_LOW!r} "
        outfile += f"{VERSION}={ref.version!r}/>"
        outfile += f"{add_indent(indent)}</{ABBR_STR}:{ENUM}>"

    outfile = outfile.replace("'", '"')
    return outfile


def __write_structure(
    item: str, indent: str, references_30: bool = False
) -> str:
    """Writes the dataflow structure to the XML file."""
    ref = parse_short_urn(item)
    outfile = f"{indent}<{ABBR_STR}:Structure>"
    if references_30:
        outfile += (
            f"urn:sdmx:org.sdmx.infomodel.datastructure.{DSD}={ref.agency}:{ref.id}({ref.version})"
            f"</{ABBR_STR}:Structure>"
        )
    else:
        outfile += (
            f"{add_indent(indent)}<{REF} "
            f'{PACKAGE}="datastructure" '
            f"{AGENCY_ID}={ref.agency!r} "
            f"{ID}={ref.id!r} "
            f"{VERSION}={ref.version!r} "
            f"{CLASS}={DSD!r}/>"
        )
        outfile += f"{indent}</{ABBR_STR}:Structure>"

    outfile = outfile.replace("'", '"')
    return outfile


def __write_prov_agreement(
    dataflow: str, provider: str, indent: str, references_30: bool = False
) -> str:
    """Writes the provision agreement structure to the XML file."""
    ref_df = parse_short_urn(dataflow)
    ref_pr = parse_short_item_urn(provider)
    if references_30:
        outfile = f"{indent}<{ABBR_STR}:{DFW}>"
        outfile += (
            f"urn:sdmx:org.sdmx.infomodel.datastructure.Dataflow={ref_df.agency}:{ref_df.id}({ref_df.version})"
            f"</{ABBR_STR}:{DFW}>"
        )
        outfile += f"{indent}<{ABBR_STR}:{DATA_PROV}>"
        outfile += (
            f"urn:sdmx:org.sdmx.infomodel.base.DataProvider={ref_pr.agency}:{ref_pr.id}({ref_pr.version}).{ref_pr.item_id}"
            f"</{ABBR_STR}:{DATA_PROV}>"
        )
    else:
        outfile = f"{indent}<{ABBR_STR}:{STR_USAGE}>"
        outfile += (
            f"{add_indent(indent)}<{REF} "
            f'{PACKAGE}="datastructure" '
            f"{AGENCY_ID}={ref_df.agency!r} "
            f"{ID}={ref_df.id!r} "
            f"{VERSION}={ref_df.version!r} "
            f"{CLASS}={DFW!r}/>"
        )
        outfile += f"{indent}</{ABBR_STR}:{STR_USAGE}>"
        outfile += f"{indent}<{ABBR_STR}:{DATA_PROV}>"
        outfile += (
            f"{add_indent(indent)}<{REF} "
            f"{PAR_ID}={ref_pr.id!r} "
            f'{PACKAGE}="base" '
            f"{PAR_VER}={ref_pr.version!r} "
            f"{AGENCY_ID}={ref_pr.agency!r} "
            f"{ID}={ref_pr.item_id!r} "
            f"{CLASS}={DATA_PROV!r}/>"
        )
        outfile += f"{indent}</{ABBR_STR}:{DATA_PROV}>"

    outfile = outfile.replace("'", '"')
    return outfile


def __write_scheme(  # noqa: C901
    item_scheme: Any, indent: str, scheme: str, references_30: bool = False
) -> str:
    """Writes the scheme to the XML file."""
    if getattr(item_scheme, "sdmx_type", None) == "valuelist":
        scheme = VALUE_LIST
    label = f"{ABBR_STR}:{scheme}"
    components = ""
    data = __write_maintainable(item_scheme, indent, references_30)

    if scheme == DSD:
        components = __write_components(
            item_scheme, add_indent(indent), references_30
        )

<<<<<<< HEAD
    if scheme not in [DSD, DFW, PROV_AGREEMENT]:
        data["Attributes"] += (
            f" isPartial={str(item_scheme.is_partial).lower()!r}"
        )
=======
    if scheme not in [
        DSD,
        DFW,
    ]:
        data[
            "Attributes"
        ] += f" isPartial={str(item_scheme.is_partial).lower()!r}"
>>>>>>> 9f5c67c2
    if scheme in [
        RULE_SCHEME,
        UDO_SCHEME,
        TRANS_SCHEME,
        VTL_MAPPING_SCHEME,
        CUSTOM_TYPE_SCHEME,
        NAME_PER_SCHEME,
    ]:
        data[
            "Attributes"
        ] += f" {_write_vtl(item_scheme, indent, references_30)}"

    outfile = ""

    attributes = data.get("Attributes") or ""
    attributes = attributes.replace("'", '"')

    outfile += f"{indent}<{label}{attributes}>"

    outfile += __export_intern_data(data)

    outfile += components

    if scheme == DFW:
        outfile += __write_structure(
            item_scheme.structure, add_indent(indent), references_30
        )
    if scheme == PROV_AGREEMENT:
        outfile += __write_prov_agreement(
            item_scheme.dataflow,
            item_scheme.provider,
            add_indent(indent),
            references_30,
        )

    if scheme not in [
        DSD,
        DFW,
        RULE_SCHEME,
        UDO_SCHEME,
        TRANS_SCHEME,
        VTL_MAPPING_SCHEME,
        CUSTOM_TYPE_SCHEME,
        NAME_PER_SCHEME,
        PROV_AGREEMENT,
    ]:
        for item in item_scheme.items:
            if (
                scheme == AGENCY_SCHEME
                and item.urn is not None
                and references_30
            ):
                agency_id = parse_short_urn(item_scheme.short_urn).agency
                item = copy(
                    item.__replace__(
                        urn=f"urn:sdmx:org.sdmx.infomodel.base.Agency={agency_id}:AGENCIES(1.0).{item.id}"
                    )
                )
            outfile += __write_item(
                item, add_indent(indent), scheme, references_30
            )
    if scheme in [
        RULE_SCHEME,
        UDO_SCHEME,
        TRANS_SCHEME,
        VTL_MAPPING_SCHEME,
        CUSTOM_TYPE_SCHEME,
        NAME_PER_SCHEME,
    ]:
        for item in item_scheme.items:
            outfile += _write_vtl(item, add_indent(indent), references_30)
        outfile += _write_vtl_references(
            item_scheme, add_indent(indent), references_30
        )
    outfile += f"{indent}</{label}>"

    return outfile


def __check_sdmx_type(
    package: Dict[str, Any], key: str, msg_content: Dict[str, Any]
) -> str:
    first_value = next(iter(package[key].values()), None)

    if (
        first_value is not None
        and getattr(first_value, "sdmx_type", None) == VALUE_LIST_LOW
    ):
        return VALUE_LISTS
    else:
        return msg_content[key]


def __write_metadata_element(
    package: Dict[str, Any],
    key: str,
    prettyprint: object,
    references_30: bool = False,
) -> str:
    """Writes the metadata element to the XML file.

    Args:
        package: The package to be written
        key: The key to be used
        prettyprint: Prettyprint or not
        references_30: Whether to use SDMX 3.0 references

    Returns:
        A string with the metadata element
    """
    outfile = ""
    nl = "\n" if prettyprint else ""
    child2 = "\t\t" if prettyprint else ""

    base_indent = f"{nl}{child2}"

    msg_content = MSG_CONTENT_PKG_30 if references_30 else MSG_CONTENT_PKG_21

    if key in package:
        scheme = __check_sdmx_type(package, key, msg_content)
        outfile += f"{base_indent}<{ABBR_STR}:{scheme}>"
        for element in package[key].values():
            item = (
                DSD
                if issubclass(element.__class__, DataStructureDefinition)
                else element.__class__.__name__
            )
            outfile += __write_scheme(
                element, add_indent(base_indent), item, references_30
            )

        outfile += f"{base_indent}</{ABBR_STR}:{scheme}>"

    return outfile


def __get_outfile(obj_: Dict[str, Any], key: str = "") -> str:
    """Generates an outfile from the object.

    Args:
        obj_: The object to be used
        key: The key to be used

    Returns:
        A string with the outfile

    """
    element = obj_.get(key) or []

    return "".join(element)


def __export_intern_data(data: Dict[str, Any]) -> str:
    """Export internal data (Annotations, Name, Description) on the XML file.

    Args:
        data: Information to be exported

    Returns:
        The XML string with the exported data
    """
    outfile = __get_outfile(data, "Annotations")
    outfile += __get_outfile(data, "Name")
    outfile += __get_outfile(data, "Description")

    return outfile


def __write_structures(
    content: Dict[str, Any], prettyprint: bool, references_30: bool = False
) -> str:
    """Writes the structures to the XML file.

    Args:
        content: The Message Content to be written
        prettyprint: Prettyprint or not
        references_30: Whether to use SDMX 3.0 references

    Returns:
        A string with the structures
    """
    nl = "\n" if prettyprint else ""
    child1 = "\t" if prettyprint else ""

    outfile = f"{nl}{child1}<{ABBR_MSG}:Structures>"
    msg_content = MSG_CONTENT_PKG_30 if references_30 else MSG_CONTENT_PKG_21
    for key in msg_content:
        outfile += __write_metadata_element(
            content, key, prettyprint, references_30
        )

    outfile += f"{nl}{child1}</{ABBR_MSG}:Structures>"

    # Replace &amp; with & in the outfile
    outfile = outfile.replace("& ", "&amp; ")

    return outfile


def _write_vtl(  # noqa: C901
    item_or_scheme: Union[Item, ItemScheme],
    indent: str,
    references_30: bool = False,
) -> str:  # noqa: C901
    """Writes the VTL attribute to the XML file for a single item.

    This function writes an item or an item scheme to the XML file,
    following the standard format.

    Args:
        item_or_scheme: The item or item scheme to be written
            Item: The item to be written
            ItemScheme: The item scheme to be written
        indent: The current indentation level
        references_30: Whether to use SDMX 3.0 references
    """
    outfile = ""

    if isinstance(item_or_scheme, Item):
        label = ""
        nameable = __write_nameable(item_or_scheme, add_indent(indent))
        attrib = nameable["Attributes"].replace("'", '"')
        data = __export_intern_data(nameable)

        if isinstance(item_or_scheme, Ruleset):
            label = f"{ABBR_STR}:{RULE}"
            data += f"{add_indent(indent)}<{ABBR_STR}:RulesetDefinition>"
            data += (
                f"{__escape_xml(item_or_scheme.ruleset_definition)}"
                f"</{ABBR_STR}:RulesetDefinition>"
            )
            attrib += (
                f" rulesetScope={item_or_scheme.ruleset_scope!r} "
                f"rulesetType={item_or_scheme.ruleset_type!r}"
            )

        if isinstance(item_or_scheme, Transformation):
            label = f"{ABBR_STR}:{TRANSFORMATION}"
            data += f"{add_indent(indent)}<{ABBR_STR}:Expression>"
            data += (
                f"{__escape_xml(item_or_scheme.expression)}"
                f"</{ABBR_STR}:Expression>"
            )
            data += f"{add_indent(indent)}<{ABBR_STR}:Result>"
            data += f"{item_or_scheme.result}</{ABBR_STR}:Result>"
            attrib += (
                f" isPersistent={str(item_or_scheme.is_persistent).lower()!r}"
            )

        if isinstance(item_or_scheme, UserDefinedOperator):
            label = f"{ABBR_STR}:{UDO}"
            data += f"{add_indent(indent)}<{ABBR_STR}:OperatorDefinition>"
            data += (
                f"{__escape_xml(item_or_scheme.operator_definition)}"
                f"</{ABBR_STR}:OperatorDefinition>"
            )
        if isinstance(item_or_scheme, VtlDataflowMapping):
            label = f"{ABBR_STR}:{VTLMAPPING}"
            attrib += f" alias={item_or_scheme.dataflow_alias!r}"
            data += f"{add_indent(indent)}<{ABBR_STR}:Dataflow>"
            reference = item_or_scheme.dataflow
            if references_30:
                data += (
                    f"urn:sdmx:org.sdmx.infomodel.datastructure.{DFW}={reference.agency}:{reference.id}"
                    f"({reference.version})</{ABBR_STR}:Dataflow>"
                )
            else:
                data += (
                    f"{indent}\t\t<{REF} package='datastructure' "
                    f"agencyID={reference.agency!r} id={reference.id!r} "
                    f"version={reference.version!r} class={DFW!r} />"
                    f"{add_indent(indent)}</{ABBR_STR}:Dataflow>"
                )
            if item_or_scheme.to_vtl_mapping_method is not None:
                to_vtl = item_or_scheme.to_vtl_mapping_method
                if len(to_vtl.to_vtl_sub_space) == 0:
                    data += (
                        f"{add_indent(indent)}<{ABBR_STR}:ToVtlMapping "
                        f"method='{to_vtl.method}' />"
                    )
                else:
                    data += (
                        f"{add_indent(indent)}<{ABBR_STR}:ToVtlMapping "
                        f"method='{to_vtl.method}'>"
                    )
                    indent_2 = add_indent(add_indent(indent))
                    data += f"{indent_2}<{ABBR_STR}:ToVtlSubSpace>"
                    for key in to_vtl.to_vtl_sub_space:
                        data += (
                            f"{add_indent(indent_2)}<{ABBR_STR}:Key>{key}"
                            f"</{ABBR_STR}:Key>"
                        )
                    data += f"{indent_2}</{ABBR_STR}:ToVtlSubSpace>"
                    data += f"{add_indent(indent)}</{ABBR_STR}:ToVtlMapping>"

            if item_or_scheme.from_vtl_mapping_method is not None:
                from_vtl = item_or_scheme.from_vtl_mapping_method
                if len(from_vtl.from_vtl_sub_space) == 0:
                    data += (
                        f"{add_indent(indent)}<{ABBR_STR}:FromVtlMapping "
                        f"method={from_vtl.method!r} />"
                        if from_vtl.method is not None
                        else f"method='{from_vtl.method}' />"
                    )
                else:
                    data += (
                        f"{add_indent(indent)}<{ABBR_STR}:FromVtlMapping "
                        f"method='{from_vtl.method}'>"
                    )
                    indent_2 = add_indent(add_indent(indent))
                    data += f"{indent_2}<{ABBR_STR}:FromVtlSuperSpace>"
                    for key in from_vtl.from_vtl_sub_space:
                        data += (
                            f"{add_indent(indent_2)}<{ABBR_STR}:Key>{key}"
                            f"</{ABBR_STR}:Key>"
                        )
                    data += f"{indent_2}</{ABBR_STR}:FromVtlSuperSpace>"
                    data += f"{add_indent(indent)}</{ABBR_STR}:FromVtlMapping>"

        if isinstance(item_or_scheme, VtlCodelistMapping):
            label = f"{ABBR_STR}:{VTLMAPPING}"
            data += f"{add_indent(indent)}<{ABBR_STR}:Codelist>"
            ref_codelist = (
                item_or_scheme.codelist
                if isinstance(item_or_scheme.codelist, Reference)
                else (
                    parse_urn(item_or_scheme.codelist)
                    if isinstance(item_or_scheme.codelist, str)
                    else parse_short_urn(item_or_scheme.codelist.short_urn)
                )
            )
            if references_30:
                data += (
                    f"urn:sdmx:org.sdmx.infomodel.codelist.Codelist={ref_codelist.agency}:{ref_codelist.id}"
                    f"({ref_codelist.version})</{ABBR_STR}:Codelist>"
                )
            else:
                data += (
                    f"{indent}\t\t<{REF} package='codelist' "
                    f"agencyID={ref_codelist.agency!r} id={ref_codelist.id!r} "
                    f"version={ref_codelist.version!r} class={CL!r} />"
                    f"{add_indent(indent)}</{ABBR_STR}:Codelist>"
                )
            attrib += f" alias={item_or_scheme.codelist_alias!r}"

        if isinstance(item_or_scheme, VtlConceptMapping) and not isinstance(
            item_or_scheme.concept, Concept
        ):
            # TODO: Add handling for VtlConceptMapping
            #  when the Concept object is referenced
            label = f"{ABBR_STR}:{VTLMAPPING}"
            data += f"{add_indent(indent)}<{ABBR_STR}:Concept>"
            ref_concept = (
                parse_item_urn(item_or_scheme.concept)
                if isinstance(item_or_scheme.concept, str)
                else item_or_scheme.concept
            )
            if references_30:
                data += (
                    f"urn:sdmx:org.sdmx.infomodel.conceptscheme.Concept={ref_concept.agency}:{ref_concept.id}"
                    f"({ref_concept.version}).{ref_concept.item_id}</{ABBR_STR}:Concept>"
                )
            else:
                data += (
                    f"{indent}\t\t"
                    f"<{REF} maintainableParentID={ref_concept.id!r} "
                    f"package='conceptscheme' "
                    f"agencyID={ref_concept.agency!r} "
                    f"id={ref_concept.item_id!r} "
                    f"maintainableParentVersion={ref_concept.version!r} "
                    f"class={CON!r} />"
                    f"{add_indent(indent)}</{ABBR_STR}:Concept>"
                )
            attrib += f" alias={item_or_scheme.concept_alias!r}"

        if isinstance(item_or_scheme, CustomType):
            label = f"{ABBR_STR}:{CUSTOM_TYPE}"
            data += (
                f"{add_indent(indent)}<{ABBR_STR}:VtlScalarType>"
                f"{item_or_scheme.vtl_scalar_type}"
                f"</{ABBR_STR}:VtlScalarType>"
            )
            data += (
                f"{add_indent(indent)}<{ABBR_STR}:DataType>"
                f"{item_or_scheme.data_type}"
                f"</{ABBR_STR}:DataType>"
            )
            data += (
                (
                    f"{add_indent(indent)}<{ABBR_STR}:VtlLiteralFormat>"
                    f"{item_or_scheme.vtl_literal_format}"
                    f"</{ABBR_STR}:VtlLiteralFormat>"
                )
                if item_or_scheme.vtl_literal_format is not None
                else ""
            )
            data += (
                (
                    f"{add_indent(indent)}<{ABBR_STR}:OutputFormat>"
                    f"{item_or_scheme.output_format}"
                    f"</{ABBR_STR}:OutputFormat>"
                )
                if item_or_scheme.output_format is not None
                else ""
            )
            data += (
                (
                    f"{add_indent(indent)}<{ABBR_STR}:NullValue>"
                    f"{item_or_scheme.null_value}"
                    f"</{ABBR_STR}:NullValue>"
                )
                if item_or_scheme.null_value is not None
                else ""
            )

        if isinstance(item_or_scheme, NamePersonalisation):
            label = f"{ABBR_STR}:{NAME_PER}"
            attrib += f" vtlArtefact={item_or_scheme.vtl_artefact!r} "
            data += (
                f"{add_indent(indent)}<{ABBR_STR}:VtlDefaultName>"
                f"{item_or_scheme.vtl_default_name}"
                f"</{ABBR_STR}:VtlDefaultName>"
            )
            data += (
                f"{add_indent(indent)}<{ABBR_STR}:PersonalisedName>"
                f"{item_or_scheme.personalised_name}"
                f"</{ABBR_STR}:PersonalisedName>"
            )

        outfile += f"{indent}<{label}{attrib}>"
        outfile += data
        outfile += f"{indent}</{label}>"

    if isinstance(item_or_scheme, VtlScheme):
        outfile += f" vtlVersion={item_or_scheme.vtl_version!r}"

    outfile = outfile.replace("'", '"')

    return outfile


def _write_vtl_references(  # noqa: C901
    scheme: ItemScheme, indent: str, references_30: bool = False
) -> str:
    """Writes references to VTL elements to the XML file."""

    def process_references(
        references: Union[Any, Sequence[Any]], element_name: str
    ) -> str:
        """Process the references to VTL elements."""
        outreference = []
        if not isinstance(references, (list, tuple)):
            references = [references]

        for ref in references:
            if isinstance(ref, Reference):
                outreference.append(f"{indent}<{ABBR_STR}:{element_name}>")
                if references_30:
                    outreference.append(
                        f"urn:sdmx:org.sdmx.infomodel.{TRANSFORMATION.lower()}.{element_name}={ref.agency}:{ref.id}"
                        f"({ref.version})</{ABBR_STR}:{element_name}>"
                    )
                else:
                    outreference.append(
                        f"{add_indent(indent)}<{REF} "
                        f"{PACKAGE}={TRANSFORMATION.lower()!r} "
                        f"{AGENCY_ID}={ref.agency!r} "
                        f"{ID}={ref.id!r} "
                        f"{VERSION}={ref.version!r} "
                        f"{CLASS}={ref.sdmx_type!r}/>"
                        f"{indent}</{ABBR_STR}:{element_name}>"
                    )
            if isinstance(ref, ItemScheme):
                ref_to_use = parse_short_urn(ref.short_urn)
                outreference.append(f"{indent}<{ABBR_STR}:{element_name}>")
                if references_30:
                    outreference.append(
                        f"urn:sdmx:org.sdmx.infomodel.{TRANSFORMATION.lower()}.{element_name}={ref_to_use.agency}:"
                        f"{ref_to_use.id}({ref_to_use.version})</{ABBR_STR}:{element_name}>"
                    )
                else:
                    outreference.append(
                        f"{add_indent(indent)}<{REF} "
                        f"{PACKAGE}={TRANSFORMATION.lower()!r} "
                        f"{AGENCY_ID}={ref_to_use.agency!r} "
                        f"{ID}={ref_to_use.id!r} "
                        f"{VERSION}={ref_to_use.version!r} "
                        f"{CLASS}={ref_to_use.sdmx_type!r}/>"
                        f"{indent}</{ABBR_STR}:{element_name}>"
                    )

        return "".join(outreference)

    outfile = ""
    if isinstance(scheme, TransformationScheme):
        outfile += process_references(
            scheme.vtl_mapping_scheme, "VtlMappingScheme"
        )
        outfile += process_references(
            scheme.name_personalisation_scheme, "NamePersonalisationScheme"
        )
        outfile += process_references(
            scheme.custom_type_scheme, "CustomTypeScheme"
        )
        outfile += process_references(scheme.ruleset_schemes, "RulesetScheme")
        outfile += process_references(
            scheme.user_defined_operator_schemes, "UserDefinedOperatorScheme"
        )
    if isinstance(scheme, UserDefinedOperatorScheme):
        outfile += process_references(
            scheme.vtl_mapping_scheme, "VtlMappingScheme"
        )
        outfile += process_references(scheme.ruleset_schemes, "RulesetScheme")
    if isinstance(scheme, RulesetScheme):
        outfile += process_references(
            scheme.vtl_mapping_scheme, "VtlMappingScheme"
        )
    outfile = outfile.replace("'", '"')

    return outfile<|MERGE_RESOLUTION|>--- conflicted
+++ resolved
@@ -317,9 +317,9 @@
         f"{str(maintainable.is_external_reference).lower()!r}"
     )
     if not references_30 and not (isinstance(maintainable, AgencyScheme)):
-        outfile[
-            "Attributes"
-        ] += f" isFinal={str(maintainable.is_final).lower()!r}"
+        outfile["Attributes"] += (
+            f" isFinal={str(maintainable.is_final).lower()!r}"
+        )
 
     if isinstance(maintainable.agency, str):
         outfile["Attributes"] += f" agencyID={maintainable.agency!r}"
@@ -856,20 +856,10 @@
             item_scheme, add_indent(indent), references_30
         )
 
-<<<<<<< HEAD
     if scheme not in [DSD, DFW, PROV_AGREEMENT]:
         data["Attributes"] += (
             f" isPartial={str(item_scheme.is_partial).lower()!r}"
         )
-=======
-    if scheme not in [
-        DSD,
-        DFW,
-    ]:
-        data[
-            "Attributes"
-        ] += f" isPartial={str(item_scheme.is_partial).lower()!r}"
->>>>>>> 9f5c67c2
     if scheme in [
         RULE_SCHEME,
         UDO_SCHEME,
@@ -878,9 +868,9 @@
         CUSTOM_TYPE_SCHEME,
         NAME_PER_SCHEME,
     ]:
-        data[
-            "Attributes"
-        ] += f" {_write_vtl(item_scheme, indent, references_30)}"
+        data["Attributes"] += (
+            f" {_write_vtl(item_scheme, indent, references_30)}"
+        )
 
     outfile = ""
 
@@ -1195,11 +1185,9 @@
             ref_codelist = (
                 item_or_scheme.codelist
                 if isinstance(item_or_scheme.codelist, Reference)
-                else (
-                    parse_urn(item_or_scheme.codelist)
-                    if isinstance(item_or_scheme.codelist, str)
-                    else parse_short_urn(item_or_scheme.codelist.short_urn)
-                )
+                else parse_urn(item_or_scheme.codelist)
+                if isinstance(item_or_scheme.codelist, str)
+                else parse_short_urn(item_or_scheme.codelist.short_urn)
             )
             if references_30:
                 data += (
