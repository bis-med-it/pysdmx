"""Model for SDMX dataflows and related structures (like schemas).

``pysdmx`` is dataflow-centric, another area where ``pysdmx`` is
opinionated. As such, when retrieving information about a dataflow,
information typically provided via the data structure (and related
structures like concept schemes and codelists) is already provided
as part of the response.
"""

from collections import Counter, UserList
from datetime import datetime, timezone
from enum import Enum
from typing import Any, Iterable, Literal, Optional, Sequence, Union

from msgspec import Struct

from pysdmx.errors import Invalid
from pysdmx.model.__base import (
    Agency,
    DataProvider,
    IdentifiableArtefact,
    ItemReference,
    MaintainableArtefact,
)
from pysdmx.model.code import Codelist, Hierarchy
from pysdmx.model.concept import Concept, DataType, Facets


class Role(str, Enum):
    """The various roles a component can play."""

    DIMENSION = "D"
    """The component helps identifying data (e.g. primary key)."""
    MEASURE = "M"
    """The component holds a value we measure or collect."""
    ATTRIBUTE = "A"
    """The component provides descriptive information about the data."""

    def __str__(self) -> str:
        """Return the role as a string."""
        return self.name.capitalize()

    def __repr__(self) -> str:
        """Role String representation."""
        return f"{self.__class__.__name__}.{self._name_}"


class ArrayBoundaries(Struct, frozen=True, repr_omit_defaults=True):
    """The minimum and maximum number of items in the SDMX array."""

    min_size: int = 0
    max_size: Optional[int] = None

    def __str__(self) -> str:
        """Custom string representation without the class name."""
        processed_output = []
        for attr, value, *_ in self.__rich_repr__():  # type: ignore[misc]
            processed_output.append(f"{attr}: {value}")
        return f"{', '.join(processed_output)}"

    def __repr__(self) -> str:
        """Custom __repr__ that omits empty sequences."""
        attrs = []
        for attr, value, *_ in self.__rich_repr__():  # type: ignore[misc]
            attrs.append(f"{attr}={repr(value)}")
        return f"{self.__class__.__name__}({', '.join(attrs)})"


class Component(
    Struct, frozen=True, omit_defaults=True, repr_omit_defaults=True
):
    """A component of a dataset (aka **variable**), such the frequency.

    Concepts are used to **describe the relevant characteristics** of a
    statistical domain. For example, exchanges rates might be described with
    components such as the numerator currency, the denominator currency,
    the type of exchange rates, etc.

    Some of these components are expected to be useful **across statistical
    domains**. Examples of such components include the frequency, the
    observation status, the confidentiality, etc.

    When using components to describe the expected structure of a statistical
    domain, data stewards distinguish between the components that represent
    what is being captured (i.e. the **measures**), the components that help
    uniquely **identifying** the measures (i.e. the dimensions) and the
    components that provide additional **descriptive information** about the
    measures (i.e. the attributes). This is the **component role**. The role
    can be *D* (for Dimension), *A* (for Attribute) or *M* (for Measure).

    While dimensions and measures are typically mandatory, attributes may be
    either **mandatory or optional**. This is captured in the *required*
    property using a boolean value (*true* for mandatory components, *false*
    otherwise). This may vary with the statistical domain, i.e. a mandatory
    component within a particular domain may be optional in another.

    While the value of some attributes is expected to potentially vary with
    each *measurement* (aka observation or data point), some others must be
    unique across all observations sharing the same (sub)set of dimension
    values. This is captured in the *attachment_level* property, which can be
    one of: *D* (for Dataset), *O* (for Observation), any string identifying a
    component ID (FREQ) or comma-separated list of component IDs
    (FREQ,REF_AREA). The latter can be used to identify the dimension, group
    or series to which the attribute is attached. The attachment level of a
    component may vary with the statistical domain, i.e. a component attached
    to a series in a particular domain may be attached to, say, the dataset in
    another domain.

    The *codes* field indicates the expected (i.e. allowed) set of values a
    component can take within a particular domain. In addition to
    (or instead of) a set of codes, additional details about the expected
    format may be found in the *facets* and *dtype* fields.


    Attributes:
        id: A unique identifier for the component (e.g. FREQ).
        required: Whether the component must have a value.
        role: The role played by the component.
        local_dtype: The component's local data type (string, number, etc.).
        local_facets: Additional local details such as the component's minimum
            length.
        name: The component's name.
        description: Additional descriptive information about the component.
        local_codes: The expected local values for the component (e.g. currency
            codes).
        attachment_level: The attachment level (if role = A only).
            Attributes can be attached at different levels such as
            D (for dataset-level attributes), O (for observation-level
            attributes) or a combination of dimension IDs, separated by
            commas, for series- and group-level attributes).
            A post_init check makes this attribute mandatory for attributes.
        array_def: Any additional constraints for array types.
    """

    id: str
    required: bool
    role: Role
    concept: Union[Concept, ItemReference]
    local_dtype: Optional[DataType] = None
    local_facets: Optional[Facets] = None
    name: Optional[str] = None
    description: Optional[str] = None
    local_codes: Union[Codelist, Hierarchy, None] = None
    attachment_level: Optional[str] = None
    array_def: Optional[ArrayBoundaries] = None
    urn: Optional[str] = None

    def __post_init__(self) -> None:
        """Validate the component."""
        if self.role != Role.ATTRIBUTE and self.attachment_level is not None:
            raise Invalid(
                "Validation Error",
                (
                    "The attachment_level field is "
                    "only allowed for attribute components"
                ),
            )
        if self.role == Role.ATTRIBUTE and self.attachment_level is None:
            raise Invalid(
                "Validation Error",
                "The attachment_level field is mandatory "
                "for attribute components",
            )

    @property
    def dtype(self) -> DataType:
        """Returns the component data type.

        This will return the local data type (if any) or
        the data type of the referenced concept (if any).
        In case neither are set, the data type will default
        to string.

        Returns:
            The component data type (local, core or default).
        """
        if self.local_dtype:
            return self.local_dtype
        elif isinstance(self.concept, Concept) and self.concept.dtype:
            return self.concept.dtype
        else:
            return DataType.STRING

    @property
    def facets(self) -> Optional[Facets]:
        """Returns the component facets.

        This will return the local facets (if any) or
        the facets of the referenced concept (if any), or
        None in case neither are set.

        Returns:
            The component facets (local or core).
        """
        if self.local_facets:
            return self.local_facets
        elif isinstance(self.concept, Concept) and self.concept.facets:
            return self.concept.facets
        else:
            return None

    @property
    def enumeration(self) -> Union[Codelist, Hierarchy, None]:
        """Returns the list of valid codes for the component.

        This will return the local codes (if any) or
        the codes of the referenced concept (if any), or
        None in case neither are set.

        Returns:
            The component codes (local or core).
        """
        if self.local_codes:
            return self.local_codes
        elif isinstance(self.concept, Concept) and self.concept.codes:
            return self.concept.codes
        else:
            return None

    def __str__(self) -> str:
        """Custom string representation without the class name."""
        processed_output = []
        for attr, value, *_ in self.__rich_repr__():  # type: ignore[misc]
            processed_output.append(f"{attr}: {value}")
        return f"{', '.join(processed_output)}"

    def __repr__(self) -> str:
        """Custom __repr__ that omits empty sequences."""
        attrs = []
        for attr, value, *_ in self.__rich_repr__():  # type: ignore[misc]
            attrs.append(f"{attr}={repr(value)}")
        return f"{self.__class__.__name__}({', '.join(attrs)})"


class GroupDimension(
    IdentifiableArtefact, frozen=True, omit_defaults=True, kw_only=True
):
    """A group of dimensions that can be used to identify a group."""

    dimensions: Sequence[str]


class Components(UserList[Component]):
    """A collection of components describing the data."""

    def __init__(self, iterable: Iterable[Component]) -> None:
        """Create a new schema with the supplied components."""
        self.__validate_iterable(iterable, True)
        super().__init__(iterable)

    def __setitem__(self, index: Any, item: Any) -> None:
        """Add a component at the requested index."""
        self.__validate_comp(item)
        super().__setitem__(index, item)

    def __getitem__(self, i: Any) -> Any:
        """Return the component matching the supplied id or position.

        Args:
            i: The id of the component to be returned, or
                its position in the collection, or a slice.

        Returns:
            The component matching the supplied id or position, or
            multiple components in case slice is used.
        """
        if isinstance(i, (int, slice)):
            return super().__getitem__(i)
        else:
            out = list(filter(lambda item: item.id == i, self.data))
            if len(out) == 0:
                return None
            else:
                return out[0]

    def insert(self, i: int, item: Component) -> None:
        """Add a component at the requested index."""
        self.__validate_comp(item)
        super().insert(i, item)

    def append(self, item: Component) -> None:
        """Add a component to the existing list of components."""
        self.__validate_comp(item)
        super().append(item)

    def extend(self, other: Iterable[Component]) -> None:
        """Add the components to the existing list of components."""
        self.__validate_iterable(other, False)
        super().extend(other)

    @property
    def dimensions(self) -> Sequence[Component]:
        """Return the list of dimensions.

        Dimensions are components that contribute to the unique identification
        of a piece of data (aka an observation or data point). The
        combination of the values for all dimensions of an observation can
        therefore be seen as the observation's *primary key*.

        Returns:
            The list of dimensions
        """
        return [c for c in self.data if c.role == "D"]

    @property
    def attributes(self) -> Sequence[Component]:
        """Return the list of attributes.

        Attributes are components that provide descriptive information about
        some piece of data (aka an observation or data point).

        Returns:
            The list of attributes
        """
        return [c for c in self.data if c.role == "A"]

    @property
    def measures(self) -> Sequence[Component]:
        """Return the list of measures.

        Measures are components that hold the measured values.

        Returns:
            The list of measures
        """
        return [c for c in self.data if c.role == "M"]

    def __validate_iterable(
        self,
        coll: Iterable[Component],
        is_init: bool,
    ) -> None:
        if len(list(coll)) > 0:
            for fld in coll:
                self.__validate_comp(fld, is_init)
            counter = Counter([f.id for f in coll])
            dup = [i[0] for i in counter.items() if i[1] > 1]
            if len(dup) > 0:
                raise Invalid(
                    "Validation Error",
                    f"There are duplicates in the collection: {dup}",
                )

    def __validate_comp(self, fld: Component, is_init: bool = False) -> None:
        if not isinstance(fld, Component):
            raise Invalid(
                "Validation Error",
                f"Unexpected type. Expected Component but got: {type(fld)}",
            )
        if not is_init:
            ids = [f.id for f in self.data]
            if fld.id in ids:
                raise Invalid(
                    "Validation Error",
                    f"There is already a component with ID: {fld.id}",
                )

    def __str__(self) -> str:
        """Custom string representation without the class name."""
        return f"data: {len(self)} components"

    def __repr__(self) -> str:
        """Custom __repr__ that omits empty sequences."""
        attrs = []
        for attr, value in self.__dict__.items():
            attrs.append(f"{attr}={repr(value)}")
        return f"{self.__class__.__name__}({', '.join(attrs)})"


class DataflowInfo(
    Struct, frozen=True, omit_defaults=True, repr_omit_defaults=True
):
    """Extended information about a dataflow.

    The information includes:

    - Some basic metadata about the dataflow (such as its ID and name).
    - Some useful metrics such as the number of observations.
    - The expected structure of data (i.e. the data schema), including
      the expected components, their types, etc.

    Attributes:
        id: The identifier of the dataflow (e.g. CBS).
        components: The data structure, i.e. the components, their types, etc.
        agency: The organization responsible for the data (e.g. BIS).
        name: The dataflow's name (e.g. Consolidated Banking Statistics).
        description: Additional descriptive information about the dataflow.
        version: The dataflow version.
        providers: The organizations providing the data.
        series_count: The number of series available in the dataflow.
        obs_count: The number of observations available in the dataflow.
        start_period: The oldest period for which data are available.
        end_period: The oldest period for which data are available.
        last_updated: When the dataflow was last updated.
        dsd_ref: The URN of the data structure used by the dataflow.
    """

    id: str
    components: Components
    agency: Agency
    name: Optional[str] = None
    description: Optional[str] = None
    version: str = "1.0"
    providers: Sequence[DataProvider] = ()
    series_count: Optional[int] = None
    obs_count: Optional[int] = None
    start_period: Optional[str] = None
    end_period: Optional[str] = None
    last_updated: Optional[datetime] = None
    dsd_ref: Optional[str] = None

    def __str__(self) -> str:
        """Custom string representation without the class name."""
        processed_output = []
        for attr, value, *_ in self.__rich_repr__():  # type: ignore[misc]
            # str is taken as a Sequence, so we need to check it's not a str
            if isinstance(value, Sequence) and not isinstance(value, str):
                # Handle non-empty lists
                if not value:
                    continue
                class_name = value[0].__class__.__name__
                value = f"{len(value)} {class_name.lower()}s"

            processed_output.append(f"{attr}: {value}")
        return f"{', '.join(processed_output)}"

    def __repr__(self) -> str:
        """Custom __repr__ that omits empty sequences."""
        attrs = []
        for attr, value, *_ in self.__rich_repr__():  # type: ignore[misc]
            # Omit empty sequences
            if isinstance(value, (list, tuple, set)) and not value:
                continue
            attrs.append(f"{attr}={repr(value)}")
        return f"{self.__class__.__name__}({', '.join(attrs)})"


class Schema(Struct, frozen=True, omit_defaults=True, repr_omit_defaults=True):
    """The allowed content within a certain context.

    This is the equivalent to the result of a schema query in the
    SDMX-REST API.

    The response contains the list of allowed values for the
    selected context (one of datastructure, dataflow or
    provisionagreement), and is typically used for validation
    purposes.

    Attributes:
        context: The context for which the schema is provided.
            One of datastructure, dataflow or provisionagreement.
        agency: The agency maintaining the context (e.g. BIS).
        id: The ID of the context (e.g. BIS_MACRO).
        components: The list of components along with their
            allowed values, types, etc.
        version: The context version (e.g. 1.0)
        artefacts: The URNs of the artefacts used to generate the
            schema. This will typically include the URNs of data
            structures, codelists, concept schemes, content
            constraints, etc.
        generated: When the schema was generated. This is useful
            for metadata synchronization purposes. For example,
            if any of the artefacts listed under the artefacts
            property has been updated after the schema was
            generated, you might want to regenerate the schema.
    """

    context: Literal["datastructure", "dataflow", "provisionagreement"]
    agency: str
    id: str
    components: Components
    version: str = "1.0"
    artefacts: Sequence[str] = ()
    generated: datetime = datetime.now(timezone.utc)
<<<<<<< HEAD
    name: Optional[str] = None
=======
    groups: Optional[Sequence[GroupDimension]] = None
>>>>>>> 9abdcf76

    def __str__(self) -> str:
        """Custom string representation without the class name."""
        processed_output = []
        for attr, value, *_ in self.__rich_repr__():  # type: ignore[misc]
            # str is taken as a Sequence, so we need to check it's not a str
            if isinstance(value, Sequence) and not isinstance(value, str):
                # Handle non-empty lists
                if not value:
                    continue
                class_name = value[0].__class__.__name__
                # If the value is a list of artefacts, we can summarize it
                if attr == "artefacts":
                    class_name = "Artefact"
                value = f"{len(value)} {class_name.lower()}s"

            processed_output.append(f"{attr}: {value}")
        return f"{', '.join(processed_output)}"

    def __repr__(self) -> str:
        """Custom __repr__ that omits empty sequences."""
        attrs = []
        for attr, value, *_ in self.__rich_repr__():  # type: ignore[misc]
            # Omit empty sequences
            if isinstance(value, (list, tuple, set)) and not value:
                continue
            attrs.append(f"{attr}={repr(value)}")
        return f"{self.__class__.__name__}({', '.join(attrs)})"

    @property
    def short_urn(self) -> str:
        """Returns a short URN for the schema."""
        SHORT_URN_MAPPING = {
            "datastructure": "DataStructure",
            "dataflow": "Dataflow",
            "provisionagreement": "ProvisionAgreement",
        }
        sdmx_type = SHORT_URN_MAPPING[self.context]
        return f"{sdmx_type}={self.agency}:{self.id}({self.version})"


class DataStructureDefinition(MaintainableArtefact, frozen=True, kw_only=True):
    """A collection of metadata concepts.

    Attributes:
        agency: The organization responsible for the data structure.
        annotations: The list of annotations attached to the data structure.
        id: The identifier of the data structure.
        description: descriptive information about the data structure.
        is_external_reference: Whether the data structure is an external
            reference.
        is_final: Whether the data structure is final.
        name: The data structure's name.
        service_url: The URL of the service providing the data structure.
        structure_url: The URL of the structure.
        uri: The URI of the data structure.
        urn: The URN of the data structure.
        valid_from: The date from which the data structure is valid.
        valid_to: The date until which the data structure is valid.
        version: The version of the data structure.
        evolving_structure: Whether new dimensions may be added under a
            minor version update.
    """

    components: Components
    groups: Optional[Sequence[GroupDimension]] = None
    evolving_structure: bool = False

    def __extract_artefacts(self) -> Sequence[str]:
        """Extract the artefacts used to generate the schema."""
        out = []
        for c in self.components:
            if c.local_codes:
                out.append(c.local_codes.urn)
            # Concept URNs
            if isinstance(c.concept, Concept):
                out.append(c.concept.urn)
                if c.concept.codes:
                    out.append(c.concept.codes.urn)
            else:
                urn_header = "urn:sdmx:org.sdmx.infomodel.conceptscheme."
                out.append(urn_header + str(c.concept))
        result = list({a for a in out if a})
        return result

    def to_schema(self) -> Schema:
        """Generates a Schema class from the DataStructureDefinition."""
        return Schema(
            context="datastructure",
            agency=(
                self.agency.id
                if isinstance(self.agency, Agency)
                else self.agency
            ),
            id=self.id,
            groups=self.groups,
            components=self.components,
            version=self.version,
            artefacts=self.__extract_artefacts(),
            name=self.name,
        )

    @property
    def short_urn(self) -> str:
        """Returns a short URN for the data structure."""
        return f"DataStructure={self.agency}:{self.id}({self.version})"


class Dataflow(
    MaintainableArtefact,
    frozen=True,
    omit_defaults=True,
    tag=True,
):
    """A flow of data that providers will provide."""

    structure: Optional[Union[DataStructureDefinition, str]] = None


class ProvisionAgreement(
    MaintainableArtefact, frozen=True, omit_defaults=True, kw_only=True
):
    """Link between a data provider and dataflow."""

    dataflow: str
    provider: str<|MERGE_RESOLUTION|>--- conflicted
+++ resolved
@@ -472,11 +472,8 @@
     version: str = "1.0"
     artefacts: Sequence[str] = ()
     generated: datetime = datetime.now(timezone.utc)
-<<<<<<< HEAD
     name: Optional[str] = None
-=======
     groups: Optional[Sequence[GroupDimension]] = None
->>>>>>> 9abdcf76
 
     def __str__(self) -> str:
         """Custom string representation without the class name."""
