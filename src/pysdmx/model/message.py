"""Message module.

This module contains the enumeration for the different types of messages that
can be written. It also contains the Header and Message classes that are used
to create the SDMX messages.

Classes:
    Header: Header for the SDMX messages.
    ActionType: Enumeration for the different types of actions that can be
        written.
    Message: Class that holds the content of the SDMX message.
    SubmissionResult: Class that represents the result of a submission.
"""

import uuid
from datetime import datetime, timezone
<<<<<<< HEAD
from typing import Any, Dict, Optional, Union
import uuid
=======
from enum import Enum
from typing import Any, Dict, Optional
>>>>>>> 878bb6f6

from msgspec import Struct

from pysdmx.errors import Invalid, NotFound
from pysdmx.io.xml.sdmx21.__parsing_config import DSDS
from pysdmx.io.xml.sdmx21.reader.__utils import DFWS
from pysdmx.model import Codelist, ConceptScheme
from pysdmx.model.__base import ItemScheme
from pysdmx.model.dataflow import Dataflow, DataStructureDefinition
from pysdmx.model.dataset import ActionType, Dataset


class Header(Struct, kw_only=True):
    """Header for the SDMX messages."""

    id: str = str(uuid.uuid4())
    test: bool = True
    prepared: datetime = datetime.now(timezone.utc)
    sender: str = "ZZZ"
    receiver: Optional[str] = None
    source: Optional[str] = None
    dataset_action: Optional[ActionType] = None
    structure: Optional[Dict[str, str]] = None


ORGS = "OrganisationSchemes"
CLS = "Codelists"
CONCEPTS = "Concepts"

MSG_CONTENT_PKG = {
    ORGS: ItemScheme,
    CLS: Codelist,
    CONCEPTS: ConceptScheme,
    DSDS: DataStructureDefinition,
    DFWS: Dataflow,
}


class Message(Struct, frozen=True):
    """Message class holds the content of SDMX Message.

    Attributes:
        structures (dict): Content of the Structure Message. The keys are the
            content type (e.g. ``OrganisationSchemes``, ``Codelists``, etc.),
            and the values are the content objects (e.g. ``ItemScheme``,
            ``Codelist``, etc.).
        data (dict): Content of the Data Message.
             The keys are the dataset short URNs, and the values
             are the Dataset objects.
    """

    structures: Optional[
        Dict[
            str,
            Dict[
                str,
                Union[
                    ItemScheme,
                    Codelist,
                    ConceptScheme,
                    DataStructureDefinition,
                    Dataflow,
                ],
            ],
        ]
    ] = None
    data: Optional[Dict[str, Dataset]] = None

    def __post_init__(self) -> None:
        """Checks if the content is valid."""
        if self.structures is not None:
            for content_key, content_value in self.structures.items():
                if content_key not in MSG_CONTENT_PKG:
                    raise Invalid(
                        f"Invalid content type: {content_key}",
                        "Check the docs for the proper "
                        "structure on structures.",
                    )

                for obj_ in content_value.values():
                    if not isinstance(obj_, MSG_CONTENT_PKG[content_key]):
                        raise Invalid(
                            f"Invalid content value type: "
                            f"{type(obj_).__name__} "
                            f"for {content_key}",
                            "Check the docs for the proper "
                            "structure on structures.",
                        )
        if self.data is not None:
            for data_key, data_value in self.data.items():
                if not isinstance(data_value, Dataset):
                    raise Invalid(
                        f"Invalid data value type: "
                        f"{type(data_value).__name__} "
                        f"for {data_key}",
                        "Check the docs for the proper structure on data.",
                    )

    def __get_elements(self, type_: str) -> Dict[str, Any]:
        """Returns the elements from content."""
        if self.structures is not None and type_ in self.structures:
            return self.structures[type_]
        raise NotFound(
            f"No {type_} found in content",
            f"Could not find any {type_} in content.",
        )

    def __get_single_structure(self, type_: str, short_urn: str) -> Any:
        """Returns a specific element from content."""
        if self.structures is not None and type_ not in self.structures:
            raise NotFound(
                f"No {type_} found.",
                f"Could not find any {type_} in content.",
            )

        if self.structures is not None and short_urn in self.structures[type_]:
            return self.structures[type_][short_urn]

        raise NotFound(
            f"No {type_} with Short URN {short_urn} found in content",
            "Could not find the requested element.",
        )

    def get_organisation_schemes(self) -> Dict[str, ItemScheme]:
        """Returns the OrganisationSchemes."""
        return self.__get_elements(ORGS)

    def get_codelists(self) -> Dict[str, Codelist]:
        """Returns the Codelists."""
        return self.__get_elements(CLS)

    def get_concept_schemes(self) -> Dict[str, ConceptScheme]:
        """Returns the Concept Schemes."""
        return self.__get_elements(CONCEPTS)

    def get_data_structure_definitions(
        self,
    ) -> Dict[str, DataStructureDefinition]:
        """Returns the DataStructureDefinitions."""
        return self.__get_elements(DSDS)

    def get_dataflows(self) -> Dict[str, Dataflow]:
        """Returns the Dataflows."""
        return self.__get_elements(DFWS)

    def get_organisation_scheme(self, short_urn: str) -> ItemScheme:
        """Returns a specific OrganisationScheme."""
        return self.__get_single_structure(ORGS, short_urn)

    def get_codelist(self, short_urn: str) -> Codelist:
        """Returns a specific Codelist."""
        return self.__get_single_structure(CLS, short_urn)

    def get_concept_scheme(self, short_urn: str) -> ConceptScheme:
        """Returns a specific Concept."""
        return self.__get_single_structure(CONCEPTS, short_urn)

    def get_data_structure_definition(
        self, short_urn: str
    ) -> DataStructureDefinition:
        """Returns a specific DataStructureDefinition."""
        return self.__get_single_structure(DSDS, short_urn)

    def get_dataflow(self, short_urn: str) -> Dataflow:
        """Returns a specific Dataflow."""
        return self.__get_single_structure(DFWS, short_urn)<|MERGE_RESOLUTION|>--- conflicted
+++ resolved
@@ -14,13 +14,10 @@
 
 import uuid
 from datetime import datetime, timezone
-<<<<<<< HEAD
+from enum import Enum
+from typing import Any, Dict, Optional
 from typing import Any, Dict, Optional, Union
 import uuid
-=======
-from enum import Enum
-from typing import Any, Dict, Optional
->>>>>>> 878bb6f6
 
 from msgspec import Struct
 
