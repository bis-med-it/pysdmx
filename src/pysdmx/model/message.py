"""Message module.

This module contains the enumeration for the different types of messages that
can be written. It also contains the Header and Message classes that are used
to create the SDMX messages.

Classes:
    Header: Header for the SDMX messages.
    ActionType: Enumeration for the different types of actions that can be
        written.
    Message: Class that holds the content of the SDMX message.
    SubmissionResult: Class that represents the result of a submission.
"""

import uuid
from datetime import datetime, timezone
from typing import Any, Dict, List, Optional, Sequence, Type, Union

from msgspec import Struct

from pysdmx.errors import Invalid, NotFound
from pysdmx.model.__base import ItemScheme, MaintainableArtefact, Organisation
from pysdmx.model.category import Categorisation, CategoryScheme
from pysdmx.model.code import Codelist, Hierarchy, HierarchyAssociation
from pysdmx.model.concept import ConceptScheme
from pysdmx.model.dataflow import (
    Dataflow,
    DataStructureDefinition,
    ProvisionAgreement,
)
from pysdmx.model.dataset import ActionType, Dataset
from pysdmx.model.map import (
    MultiRepresentationMap,
    RepresentationMap,
    StructureMap,
)
from pysdmx.model.metadata import MetadataReport
from pysdmx.model.organisation import AgencyScheme, DataProviderScheme
from pysdmx.model.submission import SubmissionResult
from pysdmx.model.vtl import (
    CustomTypeScheme,
    NamePersonalisationScheme,
    RulesetScheme,
    TransformationScheme,
    UserDefinedOperatorScheme,
    VtlMappingScheme,
)


class Header(Struct, repr_omit_defaults=True, kw_only=True):
    """Header for the SDMX messages."""

    id: str = str(uuid.uuid4())
    test: bool = False
    prepared: datetime = datetime.now(timezone.utc)
    sender: Organisation = Organisation(id="ZZZ")
    receiver: Optional[Organisation] = None
    source: Optional[str] = None
    dataset_action: Optional[ActionType] = None
    structure: Optional[Dict[str, str]] = None
    dataset_id: Optional[str] = None

    def __str__(self) -> str:
        """Custom string representation without the class name."""
        processed_output = []
        for attr, value, *_ in self.__rich_repr__():  # type: ignore[misc]
            processed_output.append(f"{attr}: {value}")
        return f"{', '.join(processed_output)}"

<<<<<<< HEAD

class Message(Struct, frozen=True, repr_omit_defaults=True):
    """Message class holds the content of SDMX Message.
=======
class StructureMessage(Struct, frozen=True):
    """Message class holds the content of an SDMX Structure Message.
>>>>>>> 67eb0a34

    Attributes:
        header: The header of the SDMX message.
        structures: Sequence of structure objects. They represent the
            contents of a Structure Message.
    """

    header: Optional[Header] = None
    structures: Optional[Sequence[MaintainableArtefact]] = None

    def __post_init__(self) -> None:
        """Checks if the content is valid."""
        if self.structures is not None:
            for obj_ in self.structures:
                if not isinstance(obj_, (MaintainableArtefact)):
                    raise Invalid(
                        f"Invalid structure: {type(obj_).__name__} ",
                        "Check the docs on structures.",
                    )

    def __str__(self) -> str:
        """Custom string representation with detailed structure counts."""
        processed_output = []
        for attr, value, *_ in self.__rich_repr__():  # type: ignore[misc]
            if attr in ["data", "structures"] and value:
                # Count occurrences of each class in structures
                class_counts: Dict[str, int] = {}
                for obj in value:
                    class_name = obj.__class__.__name__
                    class_counts[class_name] = (
                        class_counts.get(class_name, 0) + 1
                    )

                # Format the counts
                value = ", ".join(
                    f"{count} {class_name.lower()}"
                    for class_name, count in class_counts.items()
                )

            # Handle sequences and omit empty ones
            if (
                isinstance(value, Sequence)
                and not isinstance(value, str)
                and not value
            ):
                continue

            processed_output.append(f"{attr}: {value}")
        return f"{', '.join(processed_output)}"

    def __repr__(self) -> str:
        """Custom __repr__ that omits empty sequences."""
        attrs = []
        for attr, value, *_ in self.__rich_repr__():  # type: ignore[misc]
            # Omit empty sequences
            if isinstance(value, (list, tuple, set)) and not value:
                continue
            attrs.append(f"{attr}={repr(value)}")
        return f"{self.__class__.__name__}({', '.join(attrs)})"

    def __get_elements(self, type_: Type[Any]) -> List[Any]:
        """Returns a list of elements of a specific type."""
        if self.structures is None:
            raise NotFound(
                f"No {type_.__name__} found in message.",
            )
        structures = []
        for element in self.structures:
            if isinstance(element, type_):
                structures.append(element)
        return structures

    def __get_enumerations(
        self, type_: Type[Any], is_vl: bool = False
    ) -> List[Any]:
        """Returns a list of elements of a specific type."""
        enums = self.__get_elements(type_)
        t = "valuelist" if is_vl else "codelist"
        return [e for e in enums if e.sdmx_type == t]

    def __get_single_structure(
        self,
        type_: Type[Union[ItemScheme, DataStructureDefinition, Dataflow]],
        short_urn: str,
    ) -> Any:
        """Returns a specific element from content."""
        if self.structures is None:
            raise NotFound(
                f"No {type_.__name__} found in message.",
                "Could not find any Structures in this message.",
            )
        for structure in self.structures:
            if structure.short_urn == short_urn:
                return structure

        raise NotFound(
            f"No {type_.__name__} with Short URN {short_urn} found in message",
            "Could not find the requested element.",
        )

    def get_agency_schemes(self) -> List[AgencyScheme]:
        """Returns the AgencySchemes."""
        return self.__get_elements(AgencyScheme)

    def get_codelists(self) -> List[Codelist]:
        """Returns the Codelists."""
        return self.__get_enumerations(Codelist, False)

    def get_concept_schemes(self) -> List[ConceptScheme]:
        """Returns the Concept Schemes."""
        return self.__get_elements(ConceptScheme)

    def get_data_structure_definitions(
        self,
    ) -> List[DataStructureDefinition]:
        """Returns the DataStructureDefinitions."""
        return self.__get_elements(DataStructureDefinition)

    def get_dataflows(self) -> List[Dataflow]:
        """Returns the Dataflows."""
        return self.__get_elements(Dataflow)

    def get_organisation_scheme(self, short_urn: str) -> AgencyScheme:
        """Returns a specific OrganisationScheme."""
        return self.__get_single_structure(AgencyScheme, short_urn)

    def get_codelist(self, short_urn: str) -> Codelist:
        """Returns a specific Codelist."""
        return self.__get_single_structure(Codelist, short_urn)

    def get_concept_scheme(self, short_urn: str) -> ConceptScheme:
        """Returns a specific Concept Scheme."""
        return self.__get_single_structure(ConceptScheme, short_urn)

    def get_data_structure_definition(
        self, short_urn: str
    ) -> DataStructureDefinition:
        """Returns a specific DataStructureDefinition."""
        return self.__get_single_structure(DataStructureDefinition, short_urn)

    def get_dataflow(self, short_urn: str) -> Dataflow:
        """Returns a specific Dataflow."""
        return self.__get_single_structure(Dataflow, short_urn)

    def get_transformation_schemes(self) -> List[TransformationScheme]:
        """Returns the TransformationSchemes."""
        return self.__get_elements(TransformationScheme)

    def get_user_defined_operator_schemes(
        self,
    ) -> List[UserDefinedOperatorScheme]:
        """Returns the UserDefinedOperatorSchemes."""
        return self.__get_elements(UserDefinedOperatorScheme)

    def get_ruleset_schemes(self) -> List[RulesetScheme]:
        """Returns the RulesetSchemes."""
        return self.__get_elements(RulesetScheme)

    def get_category_schemes(self) -> List[CategoryScheme]:
        """Returns the Codelists."""
        return self.__get_elements(CategoryScheme)

    def get_value_lists(self) -> List[Codelist]:
        """Returns the Codelists."""
        return self.__get_enumerations(Codelist, True)

    def get_hierarchies(self) -> List[Hierarchy]:
        """Returns the Codelists."""
        return self.__get_elements(Hierarchy)

    def get_hierarchy_associations(self) -> List[HierarchyAssociation]:
        """Returns the Codelists."""
        return self.__get_elements(HierarchyAssociation)

    def get_data_provider_schemes(self) -> List[DataProviderScheme]:
        """Returns the Codelists."""
        return self.__get_elements(DataProviderScheme)

    def get_provision_agreements(self) -> List[ProvisionAgreement]:
        """Returns the Codelists."""
        return self.__get_elements(ProvisionAgreement)

    def get_structure_maps(self) -> List[StructureMap]:
        """Returns the Codelists."""
        return self.__get_elements(StructureMap)

    def get_representation_maps(
        self,
    ) -> List[Union[MultiRepresentationMap, RepresentationMap]]:
        """Returns the Codelists."""
        out = []
        out.extend(self.__get_elements(RepresentationMap))
        out.extend(self.__get_elements(MultiRepresentationMap))
        return out

    def get_categorisations(self) -> List[Categorisation]:
        """Returns the Codelists."""
        return self.__get_elements(Categorisation)

    def get_custom_type_schemes(self) -> List[CustomTypeScheme]:
        """Returns the Codelists."""
        return self.__get_elements(CustomTypeScheme)

    def get_vtl_mapping_schemes(self) -> List[VtlMappingScheme]:
        """Returns the Codelists."""
        return self.__get_elements(VtlMappingScheme)

    def get_name_personalisation_schemes(
        self,
    ) -> List[NamePersonalisationScheme]:
        """Returns the Codelists."""
        return self.__get_elements(NamePersonalisationScheme)


class MetadataMessage(Struct, frozen=True):
    """Message class holds the content of an SDMX Reference Metadata Message.

    Attributes:
        header: The header of the SDMX message.
        reports: Sequence of metadata reports.
    """

    header: Optional[Header] = None
    reports: Optional[Sequence[MetadataReport]] = None

    def get_reports(self) -> Sequence[MetadataReport]:
        """Returns the metadata reports."""
        if self.reports:
            return self.reports
        else:
            raise NotFound("No metadata reports werefound in the message.")


class Message(StructureMessage, frozen=True):
    """Message class holds the content of SDMX Message.

    Attributes:
        header: The header of the SDMX message.
        structures: Sequence of structure objects.
        data: Sequence of Dataset objects. They represent the contents of a
           SDMX Data Message in any format.
        submission: Sequence of SubmissionResult objects. They represent the
              contents of a SDMX Submission Message.
    """

    data: Optional[Sequence[Dataset]] = None
    submission: Optional[Sequence[SubmissionResult]] = None

    def __post_init__(self) -> None:
        """Checks if the content is valid."""
        super().__post_init__()
        if self.data is not None:
            for data_value in self.data:
                if not isinstance(data_value, Dataset):
                    raise Invalid(
                        f"Invalid data type: "
                        f"{type(data_value).__name__} "
                        f"for Data Message, requires a Dataset object.",
                        "Check the docs for the proper structure on data.",
                    )

    def get_datasets(self) -> Sequence[Dataset]:
        """Returns the Datasets."""
        if self.data is not None:
            return self.data
        raise NotFound(
            "No Datasets found in data.",
            "Could not find any Datasets in content.",
        )

    def get_dataset(self, short_urn: str) -> Dataset:
        """Returns a specific Dataset."""
        if self.data is not None:
            for dataset in self.data:
                if dataset.short_urn == short_urn:
                    return dataset
        raise NotFound(
            f"No Dataset with Short URN {short_urn} found in data.",
            "Could not find the requested Dataset.",
        )<|MERGE_RESOLUTION|>--- conflicted
+++ resolved
@@ -67,14 +67,8 @@
             processed_output.append(f"{attr}: {value}")
         return f"{', '.join(processed_output)}"
 
-<<<<<<< HEAD
-
-class Message(Struct, frozen=True, repr_omit_defaults=True):
-    """Message class holds the content of SDMX Message.
-=======
 class StructureMessage(Struct, frozen=True):
     """Message class holds the content of an SDMX Structure Message.
->>>>>>> 67eb0a34
 
     Attributes:
         header: The header of the SDMX message.
