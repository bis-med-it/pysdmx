"""Build SDMX-REST structure queries."""

from abc import abstractmethod
from enum import Enum
from typing import Sequence, Union

import msgspec
from msgspec.json import Decoder

from pysdmx.api.qb.structure import _API_RESOURCES, StructureType
from pysdmx.api.qb.util import (
    ApiVersion,
    REST_ALL,
    REST_LATEST,
)
from pysdmx.errors import Invalid


class RefMetaDetail(Enum):
    """The desired amount of information to be returned."""

    FULL = "full"
    ALL_STUBS = "allstubs"


class RefMetaFormat(Enum):
    """The response formats."""

    SDMX_ML_3_0_STRUCTURE = "application/vnd.sdmx.metadata+xml;version=3.0.0"
    SDMX_JSON_2_0_0 = "application/vnd.sdmx.metadata+json;version=2.0.0"
    SDMX_CSV_2_0_0 = "application/vnd.sdmx.metadata+csv;version=2.0.0"


class _RefMetaCoreQuery(
    msgspec.Struct,
    frozen=True,
    omit_defaults=True,
):
    def get_url(self, version: ApiVersion, omit_defaults: bool = False) -> str:
        """The URL for the query in the selected SDMX-REST API version."""
        self._validate_query(version)
        if omit_defaults:
            return self._create_short_query()
        else:
            return self._create_full_query()

    def validate(self) -> None:
        """Validate the query."""
        try:
            self._get_decoder().decode(_encoder.encode(self))
        except msgspec.DecodeError as err:
            raise Invalid(
                "Invalid Reference Metadata Query", str(err)
            ) from err

    def _check_version(self, version: ApiVersion) -> None:
        if version < ApiVersion.V2_0_0:
            raise Invalid(
                "Invalid Request",
                (
                    "Queries for reference metadata are not supported"
                    f"in SDMX-REST {version.value}."
                ),
            )

    def _join_mult(self, vals: Union[str, Sequence[str]]) -> str:
        return vals if isinstance(vals, str) else ",".join(vals)

    @abstractmethod
    def _get_decoder(self) -> Decoder:  # type: ignore[type-arg]
        """Returns the decoder to be used for validation."""

    @abstractmethod
    def _validate_query(self, version: ApiVersion) -> None:
        """Any additional validation steps to be performed by subclasses."""

    @abstractmethod
    def _create_full_query(self) -> str:
        """Creates a URL, with default values."""

    @abstractmethod
    def _create_short_query(self) -> str:
        """Creates a URL, omitting default values when possible."""


class RefMetaByMetadatasetQuery(
    _RefMetaCoreQuery,
    frozen=True,
    omit_defaults=True,
):
    """A query for reference metadata with metadataset identification details.

    Attributes:
        provider_id: The id(s) of the data provider.
        metadataset_id: The id(s) of the metadataset(s) to be returned.
        version: The version(s) of the metadataset(s) to be returned.
        detail: The desired amount of information to be returned.
    """

    provider_id: Union[str, Sequence[str]] = REST_ALL
    metadataset_id: Union[str, Sequence[str]] = REST_ALL
    version: Union[str, Sequence[str]] = REST_LATEST
    detail: RefMetaDetail = RefMetaDetail.FULL

    def _validate_query(self, version: ApiVersion) -> None:
        super().validate()
        super()._check_version(version)

    def _get_decoder(self) -> Decoder:  # type: ignore[type-arg]
        return _by_mds_decoder

    def _create_full_query(self) -> str:
        p = super()._join_mult(self.provider_id)
        i = super()._join_mult(self.metadataset_id)
        v = super()._join_mult(self.version)
        return f"/metadata/metadataset/{p}/{i}/{v}?detail={self.detail.value}"

    def _create_short_query(self) -> str:
        v = f"/{self.version}" if self.version != REST_LATEST else ""
        i = (
            f"/{self.metadataset_id}{v}"
            if v or self.metadataset_id != REST_ALL
            else ""
        )
        p = (
            f"/{self.provider_id}{i}"
            if i or self.provider_id != REST_ALL
            else ""
        )
        d = f"?{self.detail}" if self.detail != RefMetaDetail.FULL else ""
        return f"/metadata/metadataset{p}{d}"


class RefMetaByStructureQuery(
    _RefMetaCoreQuery,
    frozen=True,
    omit_defaults=True,
):
    """A query for reference metadata reported against one or more structures.

    Attributes:
        artefact_type: The type of structural metadata to which the
            reference metadata to be returned are attached.
        agency_id: The agency (or agencies) maintaining the artefact(s)
            to which the reference metadata to be returned are attached.
        resource_id: The id(s) of the artefact(s) to which the reference
            metadata to be returned are attached.
        version: The version(s) of the artefact(s) to which the reference
            metadata to be returned are attached.
        detail: The desired amount of information to be returned.
    """

    artefact_type: StructureType = StructureType.ALL
    agency_id: Union[str, Sequence[str]] = REST_ALL
    resource_id: Union[str, Sequence[str]] = REST_ALL
    version: Union[str, Sequence[str]] = REST_LATEST
    detail: RefMetaDetail = RefMetaDetail.FULL

    def _validate_query(self, version: ApiVersion) -> None:
        super().validate()
        super()._check_version(version)
        self.__check_artefact_type(self.artefact_type, version)

    def _get_decoder(self) -> Decoder:  # type: ignore[type-arg]
        return _by_struct_decoder

    def __check_artefact_type(
        self, atyp: StructureType, version: ApiVersion
    ) -> None:
<<<<<<< HEAD
        if atyp not in _API_RESOURCES[version.value.label]:
            raise Invalid(
=======
        if atyp not in _API_RESOURCES[version.name.replace("_", ".")]:
            raise ClientError(
                422,
>>>>>>> dc7c5374
                "Validation Error",
                f"{atyp} is not valid for SDMX-REST {version.name}.",
            )

    def _create_full_query(self) -> str:
        a = super()._join_mult(self.agency_id)
        r = super()._join_mult(self.resource_id)
        v = super()._join_mult(self.version)
        return (
            f"/metadata/structure/{self.artefact_type.value}/{a}/{r}/{v}"
            f"?detail={self.detail.value}"
        )

    def _create_short_query(self) -> str:
        v = f"/{self.version}" if self.version != REST_LATEST else ""
        r = (
            f"/{self.resource_id}{v}"
            if v or self.resource_id != REST_ALL
            else ""
        )
        a = f"/{self.agency_id}{r}" if r or self.agency_id != REST_ALL else ""
        t = (
            f"/{self.artefact_type.value}{a}"
            if a or self.artefact_type != StructureType.ALL
            else ""
        )
        d = f"?{self.detail}" if self.detail != RefMetaDetail.FULL else ""
        return f"/metadata/structure{t}{d}"


class RefMetaByMetadataflowQuery(
    _RefMetaCoreQuery,
    frozen=True,
    omit_defaults=True,
):
    """A query for reference metadata reported for metadataflows.

    Attributes:
        agency_id: The agency (or agencies) maintaining the metadataflow(s)
            of which reference metadata need to be returned.
        resource_id: The id(s) of the metadataflow(s) of which reference
            metadata need to be returned.
        version: The version(s) of the metadataflows(s) of which reference
            metadata need to be returned.
        provider_id: The id(s) of the providers that provided the reference
            metadata to be returned.
        detail: The desired amount of information to be returned.
    """

    agency_id: Union[str, Sequence[str]] = REST_ALL
    resource_id: Union[str, Sequence[str]] = REST_ALL
    version: Union[str, Sequence[str]] = REST_LATEST
    provider_id: Union[str, Sequence[str]] = REST_ALL
    detail: RefMetaDetail = RefMetaDetail.FULL

    def _validate_query(self, version: ApiVersion) -> None:
        super().validate()
        super()._check_version(version)

    def _get_decoder(self) -> Decoder:  # type: ignore[type-arg]
        return _by_flow_decoder

    def _create_full_query(self) -> str:
        a = super()._join_mult(self.agency_id)
        r = super()._join_mult(self.resource_id)
        v = super()._join_mult(self.version)
        p = super()._join_mult(self.provider_id)
        return (
            f"/metadata/metadataflow/{a}/{r}/{v}/{p}"
            f"?detail={self.detail.value}"
        )

    def _create_short_query(self) -> str:
        p = f"/{self.provider_id}" if self.provider_id != REST_ALL else ""
        v = f"/{self.version}{p}" if p or self.version != REST_LATEST else ""
        r = (
            f"/{self.resource_id}{v}"
            if v or self.resource_id != REST_ALL
            else ""
        )
        a = f"/{self.agency_id}{r}" if r or self.agency_id != REST_ALL else ""
        d = f"?{self.detail}" if self.detail != RefMetaDetail.FULL else ""
        return f"/metadata/metadataflow{a}{d}"


_by_mds_decoder = msgspec.json.Decoder(RefMetaByMetadatasetQuery)
_by_struct_decoder = msgspec.json.Decoder(RefMetaByStructureQuery)
_by_flow_decoder = msgspec.json.Decoder(RefMetaByMetadataflowQuery)
_encoder = msgspec.json.Encoder()


__all__ = [
    "RefMetaDetail",
    "RefMetaFormat",
    "RefMetaByStructureQuery",
]<|MERGE_RESOLUTION|>--- conflicted
+++ resolved
@@ -167,14 +167,8 @@
     def __check_artefact_type(
         self, atyp: StructureType, version: ApiVersion
     ) -> None:
-<<<<<<< HEAD
         if atyp not in _API_RESOURCES[version.value.label]:
             raise Invalid(
-=======
-        if atyp not in _API_RESOURCES[version.name.replace("_", ".")]:
-            raise ClientError(
-                422,
->>>>>>> dc7c5374
                 "Validation Error",
                 f"{atyp} is not valid for SDMX-REST {version.name}.",
             )
