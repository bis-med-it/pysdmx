[project]
name = "pysdmx"
<<<<<<< HEAD
version = "1.10.0rc2"
=======
version = "1.10.0"
>>>>>>> d70bae51
description = "Your opinionated Python SDMX library"
license = { text = "Apache-2.0" }
readme = "README.rst"
requires-python = ">=3.9"
authors = [
    { name = "Xavier Sosnovsky", email = "<xavier.sosnovsky@bis.org>" },
    { name = "Stratos Nikoloutsos", email = "<stratos.nikoloutsos@bis.org>" },
    { name = "Francisco Javier Hernandez del Caño", email = "<javier.hernandez@meaningfuldata.eu>" },
    { name = "Mateo de Lorenzo Argelés", email = "<mateo.delorenzo@meaningfuldata.eu>" },
    { name = "Jose Antonio Franco Martin", email = "<jose.franco@meaningfuldata.eu>" }
]
keywords = ["sdmx", "data discovery", "data retrieval", "metadata", "fmr"]
classifiers = [
    "Development Status :: 5 - Production/Stable",
    "Intended Audience :: Developers",
    "Intended Audience :: Science/Research",
    "License :: OSI Approved :: Apache Software License",
    "Typing :: Typed"
]
dependencies = [
    "httpx[http2]>=0.*",
    "msgspec>=0.*",
    "parsy>=2.1"
]

[project.urls]
homepage = "https://sdmx.io/tools/pysdmx"
repository = "https://github.com/bis-med-it/pysdmx"
documentation = "https://bis-med-it.github.io/pysdmx"
"Bug Tracker" = "https://bis-med-it.github.io/pysdmx/issues"

[project.optional-dependencies]
data = ["pandas>=2.1.4"]
dc = ["python-dateutil>=2.8.2"]
vtl = ["vtlengine>=1.2,<2.0"]
json = ["sdmxschemas>=1.0.0", "jsonschema>=4.10"]
xml = ["lxml>=5.2", "xmltodict>=0.13", "sdmxschemas>=1.0.0"]
all = ["lxml>=5.2", "xmltodict>=0.13", "sdmxschemas>=1.0.0", "pandas>=2.1.4", "python-dateutil>=2.8.2", "vtlengine>=1.2,<2.0"]

[tool.poetry]
requires-poetry = ">=2.0"

[tool.poetry.dependencies]
python = ">=3.9,<4.0"

[tool.poetry.group.dev.dependencies]
ruff = ">=0.13.2"
mypy = "^1.18.2"
pytest = "^8.3.2"
pytest-asyncio = "^0.21.1"
pytest-cov = "^4.0.0"
respx = "^0.22.0"
pyroma = "^4.2"
lxml-stubs = "^0.5.1"
types-xmltodict = "^0.13.0.3"
types-python-dateutil = "^2.9.0.20240316"
pandas-stubs = "^2.1.4.231227"
types-jsonschema = "^4.25.1.20251009"

[tool.poetry.group.docs.dependencies]
sphinx = "^7.2.6"
sphinx-rtd-theme = "^1.3.0"
sphinx-autodoc-typehints = "^1.24.0"

[build-system]
requires = ["poetry-core>=1.0.0"]
build-backend = "poetry.core.masonry.api"

[tool.ruff]
line-length = 79
lint.select = [
    "ASYNC", # flake8-async: checks for async/await best practices
    "B",     # flake8-bugbear: detect bugs and design problems
    "C4",    # flake8-comprehensions: better list/dict/set comprehensions
    "C90",   # mccabe: code complexity checker
    "D",     # pydocstyle: enforce docstring conventions
    "DTZ",   # flake8-datetimez: datetime best practices and timezone issues
    "E",     # pycodestyle errors
    "ERA",   # eradicate: Find commented-out code that should be removed
    "F",     # pyflakes: detect various errors
    "FURB",  # refurb: functional Python improvements and refactoring
    "I",     # isort: import sorting
    "LOG",   # flake8-logging: logging best practices
    "PERF",  # perflint: performance optimizations
    "PT",    # flake8-pytest-style: pytest best practices
    "S",     # flake8-bandit: security issues
    "SIM",   # flake8-simplify: code simplification suggestions
    "W"      # pycodestyle warnings    
]
lint.ignore = ["D411", "E203", "F901"]
lint.mccabe.max-complexity = 10
lint.pydocstyle.convention = "google"

[tool.ruff.lint.per-file-ignores]
"tests/*" = ["C901", "DTZ", "D100", "D103", "D104", "PERF", "S101", "S311"]

[tool.mypy]
files = "src"
disallow_untyped_defs = true
disallow_untyped_calls = true
ignore_errors = false
no_implicit_optional = true
show_column_numbers = true
strict_equality = true
strict_optional = true
strict = true
enable_error_code = [
    "redundant-expr",
    "truthy-bool",
]
warn_return_any = false

[tool.coverage.run]
branch = true
omit = [
    # We cannot test this properly with pytest as we always install all extras
    "__extras_check.py"
]<|MERGE_RESOLUTION|>--- conflicted
+++ resolved
@@ -1,10 +1,6 @@
 [project]
 name = "pysdmx"
-<<<<<<< HEAD
-version = "1.10.0rc2"
-=======
 version = "1.10.0"
->>>>>>> d70bae51
 description = "Your opinionated Python SDMX library"
 license = { text = "Apache-2.0" }
 readme = "README.rst"
