--- conflicted
+++ resolved
@@ -472,7 +472,17 @@
     assert any("BIS:BIS_DER(1.0)" in e.short_urn for e in read_result)
 
 
-<<<<<<< HEAD
+def test_check_escape(estat_sample):
+    structures = read(estat_sample, validate=True)
+    result = write(structures, prettyprint=True)
+    assert result.count("&lt;") == 10
+    assert result.count("&gt;") == 10
+    assert result.count("&amp;") == 4
+
+    structures_after_loop = read(result, validate=True)
+    assert structures == structures_after_loop
+
+
 def test_invalid_header_for_data(header):
     header_da = copy.deepcopy(header)
     header_did = copy.deepcopy(header)
@@ -481,15 +491,4 @@
         write([], header=header_da)
     header_did.dataset_id = "ID"
     with pytest.raises(Invalid):
-        write([], header=header_did)
-=======
-def test_check_escape(estat_sample):
-    structures = read(estat_sample, validate=True)
-    result = write(structures, prettyprint=True)
-    assert result.count("&lt;") == 10
-    assert result.count("&gt;") == 10
-    assert result.count("&amp;") == 4
-
-    structures_after_loop = read(result, validate=True)
-    assert structures == structures_after_loop
->>>>>>> 83121742
+        write([], header=header_did)