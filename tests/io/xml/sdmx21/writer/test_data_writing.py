--- conflicted
+++ resolved
@@ -287,38 +287,6 @@
         )
 
 
-<<<<<<< HEAD
-def test_write_empty_data(header, content):
-    content = list(content.values())
-    content[0].data = pd.DataFrame(columns=content[0].data.columns)
-    content[0].attributes = {}
-    result_spe = write_str_spec(
-        content,
-        header=header,
-        prettyprint=True,
-    )
-    result_gen = write_gen(
-        content,
-        header=header,
-        prettyprint=True,
-    )
-
-    # Check the source is present and there are references to the structure
-    assert "Source" in result_spe
-    assert "Source" in result_gen
-
-    reference = (
-        '<Ref agencyID="MD" id="TEST" version="1.0" class="DataStructure"/>'
-    )
-    assert reference in result_spe
-    assert reference in result_gen
-    # Checks validation against XSD
-    msg_spe = read_sdmx(result_spe, validate=True)
-    msg_gen = read_sdmx(result_gen, validate=True)
-
-    assert msg_spe.data[0].data.empty
-    assert msg_gen.data[0].data.empty
-=======
 def test_data_writing_escape(content):
     content = list(content.values())
     content[0].data["ATT1"] = ["<A", ">B", "&C"]
@@ -337,4 +305,35 @@
 
     assert data_spe.data["ATT1"].tolist() == ["<A", ">B", "&C"]
     assert data_gen.data["ATT1"].tolist() == ["<A", ">B", "&C"]
->>>>>>> b3d6418c
+
+
+def test_write_empty_data(header, content):
+    content = list(content.values())
+    content[0].data = pd.DataFrame(columns=content[0].data.columns)
+    content[0].attributes = {}
+    result_spe = write_str_spec(
+        content,
+        header=header,
+        prettyprint=True,
+    )
+    result_gen = write_gen(
+        content,
+        header=header,
+        prettyprint=True,
+    )
+
+    # Check the source is present and there are references to the structure
+    assert "Source" in result_spe
+    assert "Source" in result_gen
+
+    reference = (
+        '<Ref agencyID="MD" id="TEST" version="1.0" class="DataStructure"/>'
+    )
+    assert reference in result_spe
+    assert reference in result_gen
+    # Checks validation against XSD
+    msg_spe = read_sdmx(result_spe, validate=True)
+    msg_gen = read_sdmx(result_gen, validate=True)
+
+    assert msg_spe.data[0].data.empty
+    assert msg_gen.data[0].data.empty