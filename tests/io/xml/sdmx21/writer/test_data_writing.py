--- conflicted
+++ resolved
@@ -287,35 +287,6 @@
         )
 
 
-<<<<<<< HEAD
-def test_optional_data_attributes(content):
-    content = list(content.values())
-    # Removing optional attribute ATT2 only from data
-    content[0].data = content[0].data.drop(columns=["ATT2"])
-
-    assert "ATT2" in [c.id for c in content[0].structure.components]
-    assert not content[0].structure.components["ATT2"].required
-
-    # Writing with ATT2 removed to check issue #209
-    result_spe = write_str_spec(
-        content,
-        dimension_at_observation={content[0].structure.short_urn: "DIM1"},
-    )
-    result_spe_all = write_str_spec(content)
-    result_gen = write_gen(content)
-
-    # Reading the output to check the shape
-    msg_spe = read_sdmx(result_spe, validate=True)
-    msg_gen = read_sdmx(result_gen, validate=True)
-    msg_spe_all = read_sdmx(result_spe_all, validate=True)
-    data_spe = msg_spe.get_dataset(content[0].structure.short_urn).data
-    data_gen = msg_gen.get_dataset(content[0].structure.short_urn).data
-    data_spe_all = msg_spe_all.get_dataset(content[0].structure.short_urn).data
-
-    assert data_spe.shape == (3, 4)
-    assert data_gen.shape == (3, 4)
-    assert data_spe_all.shape == (3, 4)
-=======
 def test_data_writing_escape(content):
     content = list(content.values())
     content[0].data["ATT1"] = ["<A", ">B", "&C"]
@@ -366,4 +337,32 @@
 
     assert msg_spe.data[0].data.empty
     assert msg_gen.data[0].data.empty
->>>>>>> c4e7871c
+
+
+def test_optional_data_attributes(content):
+    content = list(content.values())
+    # Removing optional attribute ATT2 only from data
+    content[0].data = content[0].data.drop(columns=["ATT2"])
+
+    assert "ATT2" in [c.id for c in content[0].structure.components]
+    assert not content[0].structure.components["ATT2"].required
+
+    # Writing with ATT2 removed to check issue #209
+    result_spe = write_str_spec(
+        content,
+        dimension_at_observation={content[0].structure.short_urn: "DIM1"},
+    )
+    result_spe_all = write_str_spec(content)
+    result_gen = write_gen(content)
+
+    # Reading the output to check the shape
+    msg_spe = read_sdmx(result_spe, validate=True)
+    msg_gen = read_sdmx(result_gen, validate=True)
+    msg_spe_all = read_sdmx(result_spe_all, validate=True)
+    data_spe = msg_spe.get_dataset(content[0].structure.short_urn).data
+    data_gen = msg_gen.get_dataset(content[0].structure.short_urn).data
+    data_spe_all = msg_spe_all.get_dataset(content[0].structure.short_urn).data
+
+    assert data_spe.shape == (3, 4)
+    assert data_gen.shape == (3, 4)
+    assert data_spe_all.shape == (3, 4)