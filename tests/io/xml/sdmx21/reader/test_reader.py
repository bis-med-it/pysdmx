from pathlib import Path

import pytest

import pysdmx
from pysdmx.errors import ClientError
from pysdmx.io.input_processor import process_string_to_read
from pysdmx.io.xml.enums import MessageType
from pysdmx.io.xml.sdmx21.reader import read_xml
from pysdmx.model import Contact
from pysdmx.model.message import SubmissionResult


# Test parsing SDMX Registry Interface Submission Response


@pytest.fixture()
def agency_scheme_path():
    return Path(__file__).parent / "samples" / "agencies.xml"


@pytest.fixture()
def codelist_path():
    return Path(__file__).parent / "samples" / "codelists.xml"


@pytest.fixture()
def item_scheme_path():
    return Path(__file__).parent / "samples" / "item_scheme.xml"


@pytest.fixture()
def submission_path():
    return Path(__file__).parent / "samples" / "submission_append.xml"


@pytest.fixture()
def samples_folder():
    return Path(__file__).parent / "samples"


@pytest.fixture()
def error_304_path():
    return Path(__file__).parent / "samples" / "error_304.xml"


def test_agency_scheme_read(agency_scheme_path):
    input_str, filetype = process_string_to_read(agency_scheme_path)
    assert filetype == "xml"
    result = read_xml(input_str, validate=True)

    assert "OrganisationSchemes" in result
    agency_scheme = result["OrganisationSchemes"]
    assert len(agency_scheme) == 1
    agency_sdmx = agency_scheme["SDMX:AGENCIES(1.0)"].items[0]
    assert agency_sdmx.id == "SDMX"
    assert agency_sdmx.name == "SDMX"


def test_code_list_read(codelist_path):
    input_str, filetype = process_string_to_read(codelist_path)
    assert filetype == "xml"
    result = read_xml(input_str, validate=True)

    assert "Codelists" in result
    codelists = result["Codelists"]
    assert len(codelists) == 5
    codelist_sdmx = codelists["SDMX:CL_UNIT_MULT(1.0)"]
    assert codelist_sdmx.id == "CL_UNIT_MULT"
    assert (
        codelist_sdmx.name == "code list for the Unit Multiplier (UNIT_MULT)"
    )
    assert codelist_sdmx.items[0].id == "0"
    assert codelist_sdmx.items[0].name == "Units"


def test_item_scheme_read(item_scheme_path):
    input_str, filetype = process_string_to_read(item_scheme_path)
    assert filetype == "xml"
    result = read_xml(input_str, validate=True)

    assert "OrganisationSchemes" in result
    assert "Codelists" in result
    assert "Concepts" in result

    # Agency Scheme (OrganisationSchemes) assertions
    agency_scheme = result["OrganisationSchemes"]
    assert len(agency_scheme) == 1
    agency_sdmx = agency_scheme["SDMX:AGENCIES(1.0)"].items[0]
    assert agency_sdmx.id == "SDMX"
    assert agency_sdmx.name == "SDMX"
    agency_uis = agency_scheme["SDMX:AGENCIES(1.0)"].items[2]

    assert agency_uis.id == "UIS"
    assert isinstance(agency_uis.contacts[0], Contact)
    assert agency_uis.contacts[0].emails == ["uis.datarequests@unesco.org"]

    # Codelist
    codelists = result["Codelists"]
    assert len(codelists) == 5
    codelist_sdmx = codelists["SDMX:CL_UNIT_MULT(1.0)"]
    assert codelist_sdmx.id == "CL_UNIT_MULT"
    assert (
        codelist_sdmx.name == "code list for the "
        "Unit Multiplier (UNIT_MULT)"
    )
    assert codelist_sdmx.items[0].id == "0"
    assert codelist_sdmx.items[0].name == "Units"

    # Concept
    concepts = result["Concepts"]
    assert len(concepts) == 1
    concept_scheme_sdmx = concepts["SDMX:CROSS_DOMAIN_CONCEPTS(1.0)"]
    assert concept_scheme_sdmx.id == "CROSS_DOMAIN_CONCEPTS"
    assert concept_scheme_sdmx.name == "SDMX Cross Domain Concept Scheme"
    assert concept_scheme_sdmx.items[0].id == "COLL_METHOD"
    assert concept_scheme_sdmx.items[2].codes[0].id == "C"


def test_submission_result(submission_path):
    input_str, filetype = process_string_to_read(submission_path)
    assert filetype == "xml"
    result = read_xml(input_str, validate=True)

    short_urn_1 = "DataStructure=BIS:BIS_DER(1.0)"
    short_urn_2 = "Dataflow=BIS:WEBSTATS_DER_DATAFLOW(1.0)"

    assert short_urn_1 in result
    submission_1 = result[short_urn_1]
    assert isinstance(submission_1, SubmissionResult)
    assert submission_1.action == "Append"
    assert submission_1.short_urn == short_urn_1
    assert submission_1.status == "Success"

    assert short_urn_2 in result
    submission_2 = result[short_urn_2]
    assert isinstance(submission_2, SubmissionResult)
    assert submission_2.action == "Append"
    assert submission_2.short_urn == short_urn_2
    assert submission_2.status == "Success"


def test_error_304(error_304_path):
    input_str, filetype = process_string_to_read(error_304_path)
    assert filetype == "xml"
    with pytest.raises(ClientError) as e:
        read_xml(input_str, validate=False, mode=MessageType.Error)
    assert e.value.status == 304
    reference_title = (
        "Either no structures were submitted,\n"
        "            or the submitted structures "
        "contain no changes from the ones\n"
        "            currently stored in the system"
    )

    assert e.value.title == reference_title


def test_error_message_with_different_mode(error_304_path):
    input_str, filetype = process_string_to_read(error_304_path)
    assert filetype == "xml"
    with pytest.raises(ValueError, match="Unable to parse sdmx file as"):
        read_xml(input_str, validate=True, mode=MessageType.Submission)


@pytest.mark.parametrize(
    "filename",
    [
        "gen_all.xml",
        "gen_ser.xml",
        "str_all.xml",
        "str_ser.xml",
        "str_ser_group.xml",
    ],
)
def test_reading_validation(samples_folder, filename):
    data_path = samples_folder / filename
    input_str, filetype = process_string_to_read(data_path)
    assert filetype == "xml"
    result = read_xml(input_str, validate=True)
    assert result is not None
    data = result["DataStructure=BIS:BIS_DER(1.0)"].data
    num_rows = len(data)
    num_columns = data.shape[1]
    assert num_rows > 0
    assert num_columns > 0
    expected_num_rows = 1000
    expected_num_columns = 20
    assert num_rows == expected_num_rows
    assert num_columns == expected_num_columns


# Test reading of dataflow SDMX file
def test_dataflow(samples_folder):
    data_path = samples_folder / "dataflow.xml"
    input_str, filetype = process_string_to_read(data_path)
    assert filetype == "xml"
    result = read_xml(input_str, validate=True)
    assert "DataFlow=BIS:WEBSTATS_DER_DATAFLOW(1.0)" in result
    data_dataflow = result["DataFlow=BIS:WEBSTATS_DER_DATAFLOW(1.0)"].data
    num_rows = len(data_dataflow)
    num_columns = data_dataflow.shape[1]
    assert num_rows > 0
    assert num_columns > 0
    expected_num_rows = 1000
    expected_num_columns = 20
    assert num_rows == expected_num_rows
    assert num_columns == expected_num_columns
    assert "AVAILABILITY" in data_dataflow.columns
    assert "DER_CURR_LEG1" in data_dataflow.columns


def test_structure_ref_urn(samples_folder):
    data_path = samples_folder / "structure_ref_urn.xml"
    input_str, filetype = process_string_to_read(data_path)
    assert filetype == "xml"
    result = read_xml(input_str, validate=True)
    assert "DataStructure=BIS:BIS_DER(1.0)" in result


def test_header_structure_provision_agrement(samples_folder):
    data_path = samples_folder / "header_structure_provision_agrement.xml"
    input_str, filetype = process_string_to_read(data_path)
    assert filetype == "xml"
    with pytest.raises(NotImplementedError, match="ProvisionAgrement"):
        read_xml(input_str, validate=True)


def test_stref_dif_strid(samples_folder):
    data_path = samples_folder / "str_dif_ref_and_ID.xml"
    input_str, filetype = process_string_to_read(data_path)
    assert filetype == "xml"
    with pytest.raises(
        Exception,
        match="Cannot find the structure reference of this dataset:A",
    ):
        read_xml(input_str, validate=True)


def test_gen_all_no_atts(samples_folder):
    data_path = samples_folder / "gen_all_no_atts.xml"
    input_str, filetype = process_string_to_read(data_path)
    assert filetype == "xml"
    read_xml(input_str, validate=True)


def test_gen_ser_no_atts(samples_folder):
    data_path = samples_folder / "gen_ser_no_atts.xml"
    input_str, filetype = process_string_to_read(data_path)
    assert filetype == "xml"
    read_xml(input_str, validate=True)


@pytest.mark.parametrize(
    "filename",
    [
        "gen_all.xml",
        "gen_ser.xml",
        "str_all.xml",
        "str_ser.xml",
        "str_ser_group.xml",
    ],
)
def test_chunks(samples_folder, filename):
    pysdmx.io.xml.sdmx21.reader.data_read.READING_CHUNKSIZE = 100
    data_path = samples_folder / filename
    input_str, filetype = process_string_to_read(data_path)
    assert filetype == "xml"
    result = read_xml(input_str, validate=True)
    assert result is not None
<<<<<<< HEAD
    data = result["BIS:BIS_DER(1.0)"].data
=======
    data = result["DataStructure=BIS:BIS_DER(1.0)"].data
>>>>>>> 6fbc9af3
    num_rows = len(data)
    num_columns = data.shape[1]
    assert num_rows > 0
    assert num_columns > 0
    expected_num_rows = 1000
    expected_num_columns = 20
    assert num_rows == expected_num_rows
    assert num_columns == expected_num_columns<|MERGE_RESOLUTION|>--- conflicted
+++ resolved
@@ -268,11 +268,7 @@
     assert filetype == "xml"
     result = read_xml(input_str, validate=True)
     assert result is not None
-<<<<<<< HEAD
-    data = result["BIS:BIS_DER(1.0)"].data
-=======
     data = result["DataStructure=BIS:BIS_DER(1.0)"].data
->>>>>>> 6fbc9af3
     num_rows = len(data)
     num_columns = data.shape[1]
     assert num_rows > 0
