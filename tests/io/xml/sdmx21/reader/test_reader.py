--- conflicted
+++ resolved
@@ -237,25 +237,4 @@
     input_str, filetype = process_string_to_read(data_path)
     assert filetype == "xml"
     result = read_xml(input_str, validate=True)
-    assert "BIS:BIS_DER(1.0)" in result
-<<<<<<< HEAD
-
-
-def test_gen_all_no_attr(samples_folder):
-    data_path = samples_folder / "gen_all_no_atts.xml"
-    input_str, filetype = process_string_to_read(data_path)
-    assert filetype == "xml"
-    with pytest.raises(KeyError, match="Attributes"):
-        read_xml(input_str, validate=True)
-
-
-def test_gen_ser_no_atts(samples_folder):
-    data_path = samples_folder / "gen_ser_no_atts.xml"
-    input_str, filetype = process_string_to_read(data_path)
-    assert filetype == "xml"
-    with pytest.raises(KeyError, match="Attributes"):
-        read_xml(input_str, validate=True)
-=======
-    dataset = result["BIS:BIS_DER(1.0)"]
-    assert len(dataset.data) == 50500
->>>>>>> a0698594
+    assert "BIS:BIS_DER(1.0)" in result