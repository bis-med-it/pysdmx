import json
from datetime import datetime
from pathlib import Path

import pytest

import pysdmx
from pysdmx.errors import Invalid, NotImplemented
from pysdmx.io import read_sdmx
from pysdmx.io.format import Format
from pysdmx.io.input_processor import process_string_to_read
from pysdmx.io.xml.sdmx21.__tokens import OBS_DIM, OBS_VALUE_ID
from pysdmx.io.xml.sdmx21.reader.error import read as read_error
from pysdmx.io.xml.sdmx21.reader.generic import read as read_generic
from pysdmx.io.xml.sdmx21.reader.structure import read as read_structure
from pysdmx.io.xml.sdmx21.reader.structure_specific import read as read_str_spe
from pysdmx.io.xml.sdmx21.reader.submission import read as read_sub
from pysdmx.io.xml.sdmx21.writer.structure_specific import write
from pysdmx.model import (
    AgencyScheme,
    Codelist,
    ConceptScheme,
    Contact,
)
from pysdmx.model.submission import SubmissionResult
from pysdmx.model.vtl import Ruleset, Transformation, UserDefinedOperator

# Test parsing SDMX Registry Interface Submission Response


@pytest.fixture
def agency_scheme_path():
    return Path(__file__).parent / "samples" / "agencies.xml"


@pytest.fixture
def codelist_path():
    return Path(__file__).parent / "samples" / "codelists.xml"


@pytest.fixture
def item_scheme_path():
    return Path(__file__).parent / "samples" / "item_scheme.xml"


@pytest.fixture
def submission_path():
    return Path(__file__).parent / "samples" / "submission_append.xml"


@pytest.fixture
def estat_metadata_path():
    return Path(__file__).parent / "samples" / "estat_metadata.xml"


@pytest.fixture
def estat_data_path():
    return Path(__file__).parent / "samples" / "estat_data.xml"


@pytest.fixture
def samples_folder():
    return Path(__file__).parent / "samples"


@pytest.fixture
def error_304_path():
    return Path(__file__).parent / "samples" / "error_304.xml"


@pytest.fixture
def scheme_examples_json():
    with open(
        Path(__file__).parent / "samples" / "examples.json",
        "r",
        encoding="utf-8",
    ) as file:
        return json.load(file)


@pytest.fixture
def full_structure_example():
    with open(
        Path(__file__).parent / "samples" / "full_structure_example.vtl",
        "r",
        encoding="utf-8",
    ) as file:
        return file.read()


@pytest.fixture
def error_str(error_304_path):
    with open(error_304_path, "r") as f:
        text = f.read()
    return text


def test_agency_scheme_read(agency_scheme_path):
    input_str, read_format = process_string_to_read(agency_scheme_path)
    assert read_format == Format.STRUCTURE_SDMX_ML_2_1
    result = read_structure(input_str, validate=True)
    assert isinstance(result[0], AgencyScheme)

    agency_scheme = result[0]
    agency_sdmx = agency_scheme.items[0]
    assert agency_sdmx.id == "SDMX"
    assert agency_sdmx.name == "SDMX"


def test_code_list_read(codelist_path):
    input_str, read_format = process_string_to_read(codelist_path)
    assert read_format == Format.STRUCTURE_SDMX_ML_2_1
    codelists = read_structure(input_str, validate=True)

    assert isinstance(codelists[0], Codelist)
    assert len(codelists) == 5
    codelist_sdmx = [cl for cl in codelists if cl.id == "CL_UNIT_MULT"][0]
    assert codelist_sdmx.id == "CL_UNIT_MULT"
    assert (
        codelist_sdmx.name == "code list for the Unit Multiplier (UNIT_MULT)"
    )
    assert codelist_sdmx.items[0].id == "0"
    assert codelist_sdmx.items[0].name == "Units"


def test_item_scheme_read(item_scheme_path):
    input_str, read_format = process_string_to_read(item_scheme_path)
    assert read_format == Format.STRUCTURE_SDMX_ML_2_1
    result = read_structure(input_str, validate=True)

    assert any(isinstance(r, Codelist) for r in result)
    assert any(isinstance(r, AgencyScheme) for r in result)
    assert any(isinstance(r, ConceptScheme) for r in result)

    # Agency Scheme (OrganisationSchemes) assertions
    agency_schemes = [r for r in result if isinstance(r, AgencyScheme)]
    assert len(agency_schemes) == 1
    agency_sdmx = agency_schemes[0].items[0]
    assert agency_sdmx.id == "SDMX"
    assert agency_sdmx.name == "SDMX"
    agency_uis = agency_schemes[0].items[2]

    assert agency_uis.id == "UIS"
    assert isinstance(agency_uis.contacts[0], Contact)
    assert agency_uis.contacts[0].emails == ["uis.datarequests@unesco.org"]

    # Codelist
    codelists = [r for r in result if isinstance(r, Codelist)]
    assert len(codelists) == 5
    codelist_sdmx = [cl for cl in codelists if cl.id == "CL_UNIT_MULT"][0]
    assert codelist_sdmx.id == "CL_UNIT_MULT"
    assert (
        codelist_sdmx.name == "code list for the Unit Multiplier (UNIT_MULT)"
    )
    assert codelist_sdmx.items[0].id == "0"
    assert codelist_sdmx.items[0].name == "Units"

    # Concept
    concepts = [r for r in result if isinstance(r, ConceptScheme)]
    assert len(concepts) == 1
    concept_scheme_sdmx = concepts[0]
    assert concept_scheme_sdmx.id == "CROSS_DOMAIN_CONCEPTS"
    assert concept_scheme_sdmx.name == "SDMX Cross Domain Concept Scheme"
    assert concept_scheme_sdmx.items[0].id == "COLL_METHOD"
    assert concept_scheme_sdmx.items[2].codes[0].id == "C"


def test_submission_result(submission_path):
    input_str, read_format = process_string_to_read(submission_path)
    assert read_format == Format.REGISTRY_SDMX_ML_2_1
    result = read_sub(input_str, validate=True)

    short_urn_1 = "DataStructure=BIS:BIS_DER(1.0)"
    short_urn_2 = "Dataflow=BIS:WEBSTATS_DER_DATAFLOW(1.0)"

    submission_1 = result[0]
    assert isinstance(submission_1, SubmissionResult)
    assert submission_1.action == "Append"
    assert submission_1.short_urn == short_urn_1
    assert submission_1.status == "Success"

    submission_2 = result[1]
    assert isinstance(submission_2, SubmissionResult)
    assert submission_2.action == "Append"
    assert submission_2.short_urn == short_urn_2
    assert submission_2.status == "Success"


def test_submission_result_read_sdmx(submission_path):
    result = read_sdmx(submission_path, validate=True).submission
    assert len(result) == 2
    assert result[0].action == "Append"
    assert result[0].short_urn == "DataStructure=BIS:BIS_DER(1.0)"
    assert result[1].action == "Append"
    assert result[1].short_urn == "Dataflow=BIS:WEBSTATS_DER_DATAFLOW(1.0)"


def test_error_304(error_304_path):
    input_str, read_format = process_string_to_read(error_304_path)
    assert read_format == Format.ERROR_SDMX_ML_2_1
    with pytest.raises(Invalid) as e:
        read_error(input_str, validate=False)
    reference_title = (
        "304: Either no structures were submitted,\n"
        "            or the submitted structures "
        "contain no changes from the ones\n"
        "            currently stored in the system"
    )

    assert e.value.description == reference_title


def test_error_message_with_different_mode(agency_scheme_path):
    input_str, read_format = process_string_to_read(agency_scheme_path)
    assert read_format == Format.STRUCTURE_SDMX_ML_2_1
    with pytest.raises(
        Invalid,
        match="This SDMX document is not an SDMX-ML 2.1 Error message.",
    ):
        read_error(input_str, validate=True)


@pytest.mark.parametrize(
    "filename",
    [
        "gen_all.xml",
        "gen_ser.xml",
        "str_all.xml",
        "str_ser.xml",
        "str_ser_group.xml",
    ],
)
def test_reading_validation(samples_folder, filename):
    data_path = samples_folder / filename
    input_str, read_format = process_string_to_read(data_path)
    assert read_format in (
        Format.DATA_SDMX_ML_2_1_GEN,
        Format.DATA_SDMX_ML_2_1_STR,
    )
    result = read_sdmx(input_str, validate=True).data
    assert result is not None
    assert len(result) == 1
    dataset = result[0]
    assert dataset.short_urn == "DataStructure=BIS:BIS_DER(1.0)"
    data = dataset.data
    assert data.shape == (1000, 20)
    assert "TIME_PERIOD" in data.columns
    assert OBS_DIM not in data.columns
    assert OBS_VALUE_ID in data.columns


@pytest.mark.parametrize(
    "filename",
    [
        "gen_all.xml",
        "gen_ser.xml",
        "str_all.xml",
        "str_ser.xml",
        "str_ser_group.xml",
    ],
)
def test_reading_validation_read_sdmx(samples_folder, filename):
    result = read_sdmx(samples_folder / filename, validate=True).data
    assert result is not None
    data = result[0].data
    assert data.shape == (1000, 20)
    assert "TIME_PERIOD" in data.columns
    assert OBS_DIM not in data.columns
    assert OBS_VALUE_ID in data.columns


# Test reading of dataflow SDMX file
def test_dataflow(samples_folder):
    data_path = samples_folder / "dataflow.xml"
    input_str, read_format = process_string_to_read(data_path)
    assert read_format == Format.DATA_SDMX_ML_2_1_STR
    result = read_sdmx(input_str, validate=True).data
    assert len(result) == 1
    dataset = result[0]
    data_dataflow = dataset.data
    num_rows = len(data_dataflow)
    num_columns = data_dataflow.shape[1]
    assert num_rows > 0
    assert num_columns > 0
    expected_num_rows = 1000
    expected_num_columns = 20
    assert num_rows == expected_num_rows
    assert num_columns == expected_num_columns
    assert "AVAILABILITY" in data_dataflow.columns
    assert "DER_CURR_LEG1" in data_dataflow.columns


def test_structure_ref_urn(samples_folder):
    data_path = samples_folder / "structure_ref_urn.xml"
    input_str, read_format = process_string_to_read(data_path)
    assert read_format == Format.DATA_SDMX_ML_2_1_STR
    result = read_sdmx(input_str, validate=True).data
    assert len(result) == 1
    dataset = result[0]
    assert dataset.short_urn == "DataStructure=BIS:BIS_DER(1.0)"


def test_partial_datastructure(samples_folder):
    data_path = samples_folder / "partial_datastructure.xml"
    input_str, read_format = process_string_to_read(data_path)
    assert read_format == Format.STRUCTURE_SDMX_ML_2_1
    result = read_sdmx(input_str, validate=True).structures
    assert "DataStructure=BIS:BIS_DER(1.0)" in [ds.short_urn for ds in result]


def test_dataflow_structure(samples_folder):
    data_path = samples_folder / "dataflow_structure_no_children.xml"
    input_str, read_format = process_string_to_read(data_path)
    assert read_format == Format.STRUCTURE_SDMX_ML_2_1
    result = read_sdmx(input_str, validate=True).structures
    assert "Dataflow=BIS:WEBSTATS_DER_DATAFLOW(1.0)" in [
        ds.short_urn for ds in result
    ]


def test_dataflow_structure_read_sdmx(samples_folder):
    result = read_sdmx(
        samples_folder / "dataflow_structure_no_children.xml",
        validate=True,
    ).structures
    assert "Dataflow=BIS:WEBSTATS_DER_DATAFLOW(1.0)" in [
        ds.short_urn for ds in result
    ]


def test_partial_dataflow_structure(samples_folder):
    data_path = samples_folder / "partial_dataflow_structure.xml"
    input_str, read_format = process_string_to_read(data_path)
    assert read_format == Format.STRUCTURE_SDMX_ML_2_1
    result = read_sdmx(input_str, validate=True).structures
    assert "Dataflow=BIS:WEBSTATS_DER_DATAFLOW(1.0)" in [
        ds.short_urn for ds in result
    ]


def test_header_structure_provision_agrement(samples_folder):
    data_path = samples_folder / "header_structure_provision_agrement.xml"
    input_str, read_format = process_string_to_read(data_path)
    assert read_format == Format.DATA_SDMX_ML_2_1_STR
    with pytest.raises(NotImplemented, match="ProvisionAgrement"):
        read_sdmx(input_str, validate=True)


def test_stref_dif_strid(samples_folder):
    data_path = samples_folder / "str_dif_ref_and_ID.xml"
    input_str, read_format = process_string_to_read(data_path)
    assert read_format == Format.DATA_SDMX_ML_2_1_STR
    with pytest.raises(
        Exception,
        match="Dataset Structure Reference A not found in the Header",
    ):
        read_sdmx(input_str, validate=True)


def test_gen_all_no_atts(samples_folder):
    data_path = samples_folder / "gen_all_no_atts.xml"
    input_str, read_format = process_string_to_read(data_path)
    assert read_format == Format.DATA_SDMX_ML_2_1_GEN
    read_sdmx(input_str, validate=True)


def test_gen_ser_no_atts(samples_folder):
    data_path = samples_folder / "gen_ser_no_atts.xml"
    input_str, read_format = process_string_to_read(data_path)
    assert read_format == Format.DATA_SDMX_ML_2_1_GEN
    read_sdmx(input_str, validate=True)


@pytest.mark.parametrize(
    "filename",
    [
        "gen_ser_no_obs.xml",
        "str_ser_no_obs.xml",
    ],
)
def test_ser_no_obs(samples_folder, filename):
    data_path = samples_folder / filename
    input_str, read_format = process_string_to_read(data_path)
    if "gen" in filename:
        assert read_format == Format.DATA_SDMX_ML_2_1_GEN
    else:
        assert read_format == Format.DATA_SDMX_ML_2_1_STR
    result = read_sdmx(input_str, validate=True).data
    assert len(result) == 1
    df = result[0].data
    assert df.shape == (1, 16)


@pytest.mark.parametrize(
    "filename",
    [
        "gen_all.xml",
        "gen_ser.xml",
        "str_all.xml",
        "str_ser.xml",
        "str_ser_group.xml",
    ],
)
def test_chunks(samples_folder, filename):
    pysdmx.io.xml.sdmx21.reader.__data_aux.READING_CHUNKSIZE = 100
    data_path = samples_folder / filename
    input_str, read_format = process_string_to_read(data_path)
    if "gen" in filename:
        assert read_format == Format.DATA_SDMX_ML_2_1_GEN
    else:
        assert read_format == Format.DATA_SDMX_ML_2_1_STR
    result = read_sdmx(input_str, validate=True).data
    assert result is not None
    assert len(result) == 1
    data = result[0].data
    num_rows = len(data)
    num_columns = data.shape[1]
    assert num_rows > 0
    assert num_columns > 0
    expected_num_rows = 1000
    expected_num_columns = 20
    assert num_rows == expected_num_rows
    assert num_columns == expected_num_columns


def test_read_write_structure_specific_all(samples_folder):
    data_path = samples_folder / "str_all.xml"
    input_str, read_format = process_string_to_read(data_path)
    assert read_format == Format.DATA_SDMX_ML_2_1_STR
    datasets = read_sdmx(input_str, validate=True).data
    assert datasets is not None
    assert len(datasets) == 1
    dataset = datasets[0]
    assert dataset.short_urn == "DataStructure=BIS:BIS_DER(1.0)"
    shape_read = dataset.data.shape
    assert shape_read == (1000, 20)
    result = write(datasets)
    # Check if it is well formed using validate=True
    datasets_written = read_sdmx(result, validate=True).data

    # Check we read the same data
    assert datasets_written is not None
    assert len(datasets_written) == 1
    assert datasets_written[0].short_urn == "DataStructure=BIS:BIS_DER(1.0)"
    data_written = datasets_written[0].data
    shape_written = data_written.shape
    assert shape_read == shape_written


def test_vtl_transformation_scheme(samples_folder):
    data_path = samples_folder / "transformation_scheme.xml"
    input_str, read_format = process_string_to_read(data_path)
    assert read_format == Format.STRUCTURE_SDMX_ML_2_1
    result = read_sdmx(input_str, validate=True).structures

    assert result is not None
    assert len(result) == 1

    transformation_scheme = result[0]
    assert transformation_scheme.id == "TEST"
    assert transformation_scheme.name == "TEST"
    assert transformation_scheme.description == "TEST Transformation Scheme"
    assert transformation_scheme.valid_from == datetime(2024, 12, 3, 0, 0)

    assert len(transformation_scheme.items) == 1
    transformation = transformation_scheme.items[0]
    assert isinstance(transformation, Transformation)
    assert transformation.id == "test_rule"
    assert transformation.full_expression == "DS_r <- DS_1 + 1;"


def test_vtl_ruleset_scheme(samples_folder, scheme_examples_json):
    data_path = samples_folder / "ruleset_scheme.xml"
    input_str, read_format = process_string_to_read(data_path)
    assert read_format == Format.STRUCTURE_SDMX_ML_2_1
    result = read_sdmx(input_str, validate=True).structures

    assert result is not None
    assert len(result) == 1

    ruleset_scheme = result[0]
    expected_ruleset_scheme = scheme_examples_json["ruleset_scheme"]
    assert ruleset_scheme.id == expected_ruleset_scheme["id"]
    assert ruleset_scheme.name == expected_ruleset_scheme["name"]

    assert len(ruleset_scheme.items) == 1
    ruleset = ruleset_scheme.items[0]
    expected_ruleset = expected_ruleset_scheme["items"][0]
    assert isinstance(ruleset, Ruleset)
    assert ruleset.id == expected_ruleset["id"]
    assert ruleset.name == expected_ruleset["name"]
    assert ruleset.ruleset_scope == expected_ruleset["ruleset_scope"]
    assert ruleset.ruleset_type == expected_ruleset["ruleset_type"]
    assert ruleset.ruleset_definition == expected_ruleset["ruleset_definition"]


def test_vtl_udo_scheme(samples_folder, scheme_examples_json):
    data_path = samples_folder / "udo_scheme.xml"
    input_str, read_format = process_string_to_read(data_path)
    assert read_format == Format.STRUCTURE_SDMX_ML_2_1
    result = read_sdmx(input_str, validate=True).structures

    assert result is not None
    assert len(result) == 1

    udo_scheme = result[0]
    expected_udo_scheme = scheme_examples_json["udo_scheme"]
    assert udo_scheme.id == expected_udo_scheme["id"]
    assert udo_scheme.name == expected_udo_scheme["name"]

    assert len(udo_scheme.items) == 1
    udo = udo_scheme.items[0]
    expected_udo = expected_udo_scheme["items"][0]
    assert isinstance(udo, UserDefinedOperator)
    assert udo.id == expected_udo["id"]
    assert udo.name == expected_udo["name"]
    assert udo.operator_definition == expected_udo["operator_definition"]


def test_vtl_full_scheme(samples_folder, full_structure_example):
    data_path = samples_folder / "full_vtl_structure.xml"
    input_str, read_format = process_string_to_read(data_path)
    assert read_format == Format.STRUCTURE_SDMX_ML_2_1
    result = read_sdmx(input_str, validate=True).structures

    assert (
        str(result).strip()
        == str(full_structure_example).replace("\n", "").strip()
    )


def test_estat_metadata(estat_metadata_path):
    input_str, sdmx_format = process_string_to_read(estat_metadata_path)
    assert sdmx_format == Format.STRUCTURE_SDMX_ML_2_1
    result = read_sdmx(input_str, validate=True)
    codelists = result.get_codelists()
    concepts = result.get_concept_schemes()
    assert len(codelists) == 6
    assert len(concepts) == 1


def test_estat_data(estat_data_path):
    input_str, sdmx_format = process_string_to_read(estat_data_path)
    assert sdmx_format == Format.DATA_SDMX_ML_2_1_STR

    result = read_sdmx(input_str, validate=False).data
    assert result is not None
    assert len(result) == 1
    dataset = result[0]
    assert dataset.short_urn == "Dataflow=ESTAT:NRG_BAL_S(1.0)"
    assert len(dataset.data) == 33


def test_wrong_flavour_structure(error_str):
    with pytest.raises(Invalid):
        read_structure(error_str, validate=True)


def test_wrong_flavour_submission(error_str):
    with pytest.raises(Invalid):
        read_sub(error_str, validate=True)


def test_wrong_flavour_generic(error_str):
    with pytest.raises(Invalid):
        read_generic(error_str, validate=True)


def test_wrong_flavour_structure_specific(error_str):
    with pytest.raises(Invalid):
        read_str_spe(error_str, validate=True)


def test_structure_no_header(samples_folder):
    data_path = samples_folder / "structure_no_header.xml"
    input_str, read_format = process_string_to_read(data_path)
    assert read_format == Format.STRUCTURE_SDMX_ML_2_1
    header = read_sdmx(input_str, validate=False).header
    assert header is None


def test_message_full(samples_folder):
    data_path = samples_folder / "message_full.xml"
    input_str, read_format = process_string_to_read(data_path)
    assert read_format == Format.DATA_SDMX_ML_2_1_STR
    result = read_sdmx(input_str, validate=True).header

    assert result.sender.id == "Unknown"
    assert result.sender.name == "Unknown"
    assert result.receiver.id == "Not_supplied"
    assert result.structure == {
        "DataStructure=BIS:BIS_DER(1.0)": "AllDimensions"
    }


def test_message_full_with_langs(samples_folder):
    data_path = samples_folder / "message_full_with_langs.xml"
    input_str, read_format = process_string_to_read(data_path)
    assert read_format == Format.DATA_SDMX_ML_2_1_STR
    result = read_sdmx(input_str, validate=True).header

    assert result.sender.id == "Unknown"
    assert result.sender.name == "Unknown"
    assert result.receiver.id == "Not_supplied"
    assert result.structure == {
        "DataStructure=BIS:BIS_DER(1.0)": "AllDimensions"
    }


def test_message_full_no_namespace(samples_folder):
    data_path = samples_folder / "message_full_no_namespace.xml"
    input_str, read_format = process_string_to_read(data_path)
    assert read_format == Format.DATA_SDMX_ML_2_1_GEN
    result = read_sdmx(input_str, validate=True).header
    assert result.structure == {
        "DataStructure=BIS:BIS_DER(1.0)": "AllDimensions"
    }


def test_message_full_warning(samples_folder, recwarn):
    data_path = samples_folder / "message_full_warning.xml"
    input_str, read_format = process_string_to_read(data_path)
    assert read_format == Format.DATA_SDMX_ML_2_1_STR
    result = read_sdmx(input_str, validate=True).header
    assert result.structure == {
        "DataStructure=BIS:BIS_DER(1.0)": "AllDimensions"
    }
    assert len(recwarn) == 1


def test_message_str_usage_urn(samples_folder):
    data_path = samples_folder / "message_str_usage_urn.xml"
    input_str, read_format = process_string_to_read(data_path)
    assert read_format == Format.DATA_SDMX_ML_2_1_GEN
    result = read_sdmx(input_str, validate=True).header
    assert result.structure == {
        "Dataflow=ESTAT:NAMA_10_GDP(1.0)": "TIME_PERIOD"
    }


<<<<<<< HEAD
def test_dataflow_30(samples_folder):
    data_path = samples_folder / "dataflow_3.0.xml"
    input_str, read_format = process_string_to_read(data_path)
    assert read_format == Format.DATA_SDMX_ML_3_0
    result = read_sdmx(input_str, validate=True)
    header = result.header
    assert header.structure == {
        "Dataflow=BIS:WEBSTATS_DER_DATAFLOW(1.0)": "AllDimensions"
    }
    assert result.data is not None
    data = result.data[0].data
    num_rows = len(data)
    num_columns = data.shape[1]
    assert num_rows == 1000
    assert num_columns == 20
    print(result)


def test_dataflow_30_groups_series(samples_folder):
    data_path = samples_folder / "dataflow_3.0_groups_series.xml"
    input_str, read_format = process_string_to_read(data_path)
    assert read_format == Format.DATA_SDMX_ML_3_0
    result = read_sdmx(input_str, validate=True)
    header = result.header
    assert header.structure == {
        "DataStructure=BIS:BIS_CBS(1.0)": "TIME_PERIOD"
    }
    assert result.data is not None
    data = result.data[0].data
    num_rows = len(data)
    num_columns = data.shape[1]
    assert num_rows == 132
    assert num_columns == 19
=======
def test_datastructure_concept_role(samples_folder):
    data_path = samples_folder / "datastructure_concept_role.xml"
    result = read_sdmx(data_path)
    dsd = result.get_data_structure_definition(
        "DataStructure=BIS:BIS_DER(1.0)"
    )
    components = dsd.components
    assert len(components) == 2
    assert components[0].id == "FREQ"


# Make test fail if a warning is raised
@pytest.mark.filterwarnings("error")
def test_header_xmlns(samples_folder):
    data_path = samples_folder / "header_xmlns.xml"
    input_str, read_format = process_string_to_read(data_path)
    assert read_format == Format.DATA_SDMX_ML_2_1_GEN
    result = read_sdmx(input_str, validate=True).header
    assert result.sender.id == "Disseminate_Final_DMZ"
    assert result.structure == {
        "Dataflow=OECD.SDD.STES:DSD_STES@DF_CLI(4.1)": "TIME_PERIOD"
    }
>>>>>>> 53861c52
<|MERGE_RESOLUTION|>--- conflicted
+++ resolved
@@ -638,41 +638,6 @@
     }
 
 
-<<<<<<< HEAD
-def test_dataflow_30(samples_folder):
-    data_path = samples_folder / "dataflow_3.0.xml"
-    input_str, read_format = process_string_to_read(data_path)
-    assert read_format == Format.DATA_SDMX_ML_3_0
-    result = read_sdmx(input_str, validate=True)
-    header = result.header
-    assert header.structure == {
-        "Dataflow=BIS:WEBSTATS_DER_DATAFLOW(1.0)": "AllDimensions"
-    }
-    assert result.data is not None
-    data = result.data[0].data
-    num_rows = len(data)
-    num_columns = data.shape[1]
-    assert num_rows == 1000
-    assert num_columns == 20
-    print(result)
-
-
-def test_dataflow_30_groups_series(samples_folder):
-    data_path = samples_folder / "dataflow_3.0_groups_series.xml"
-    input_str, read_format = process_string_to_read(data_path)
-    assert read_format == Format.DATA_SDMX_ML_3_0
-    result = read_sdmx(input_str, validate=True)
-    header = result.header
-    assert header.structure == {
-        "DataStructure=BIS:BIS_CBS(1.0)": "TIME_PERIOD"
-    }
-    assert result.data is not None
-    data = result.data[0].data
-    num_rows = len(data)
-    num_columns = data.shape[1]
-    assert num_rows == 132
-    assert num_columns == 19
-=======
 def test_datastructure_concept_role(samples_folder):
     data_path = samples_folder / "datastructure_concept_role.xml"
     result = read_sdmx(data_path)
@@ -695,4 +660,38 @@
     assert result.structure == {
         "Dataflow=OECD.SDD.STES:DSD_STES@DF_CLI(4.1)": "TIME_PERIOD"
     }
->>>>>>> 53861c52
+
+
+def test_dataflow_30(samples_folder):
+    data_path = samples_folder / "dataflow_3.0.xml"
+    input_str, read_format = process_string_to_read(data_path)
+    assert read_format == Format.DATA_SDMX_ML_3_0
+    result = read_sdmx(input_str, validate=True)
+    header = result.header
+    assert header.structure == {
+        "Dataflow=BIS:WEBSTATS_DER_DATAFLOW(1.0)": "AllDimensions"
+    }
+    assert result.data is not None
+    data = result.data[0].data
+    num_rows = len(data)
+    num_columns = data.shape[1]
+    assert num_rows == 1000
+    assert num_columns == 20
+    print(result)
+
+
+def test_dataflow_30_groups_series(samples_folder):
+    data_path = samples_folder / "dataflow_3.0_groups_series.xml"
+    input_str, read_format = process_string_to_read(data_path)
+    assert read_format == Format.DATA_SDMX_ML_3_0
+    result = read_sdmx(input_str, validate=True)
+    header = result.header
+    assert header.structure == {
+        "DataStructure=BIS:BIS_CBS(1.0)": "TIME_PERIOD"
+    }
+    assert result.data is not None
+    data = result.data[0].data
+    num_rows = len(data)
+    num_columns = data.shape[1]
+    assert num_rows == 132
+    assert num_columns == 19