import pytest

from pysdmx.errors import Invalid, NotFound
from pysdmx.model import (
    AgencyScheme,
    RulesetScheme,
    TransformationScheme,
    UserDefinedOperatorScheme,
)
from pysdmx.model.code import Codelist
from pysdmx.model.concept import ConceptScheme
from pysdmx.model.dataflow import Components, Dataflow, DataStructureDefinition
from pysdmx.model.dataset import Dataset
from pysdmx.model.message import Message


def test_initialization():
    message = Message({}, {}, {})
    assert message.structures == {}
    assert message.data == {}


def test_get_agency_scheme():
    org1 = AgencyScheme(id="orgs1", agency="org1")
    message = Message(structures=[org1])
    assert message.get_agency_schemes() == [org1]

    assert (
        message.get_organisation_scheme("AgencyScheme=org1:orgs1(1.0)") == org1
    )


def test_get_codelists():
    cl1 = Codelist(id="cl1", agency="cl1")
    message = Message(structures=[cl1])
    assert message.get_codelists() == [cl1]

    assert message.get_codelist("Codelist=cl1:cl1(1.0)") == cl1


def test_get_concepts():
    cs1 = ConceptScheme(id="cs1", agency="cs1")
    message = Message(structures=[cs1])
    assert message.get_concept_schemes() == [cs1]

    assert message.get_concept_scheme("ConceptScheme=cs1:cs1(1.0)") == cs1


def test_get_data_structure_definitions():
    dsd1 = DataStructureDefinition(
        id="dsd1", agency="dsd1", components=Components([])
    )

    message = Message(structures=[dsd1])
    assert message.get_data_structure_definitions() == [dsd1]
    assert (
        message.get_data_structure_definition("DataStructure=dsd1:dsd1(1.0)")
        == dsd1
    )


def test_get_dataflows():
    df1 = Dataflow(id="df1", agency="df1")

    message = Message(structures=[df1])
    assert message.get_dataflows() == [df1]

    assert message.get_dataflow("Dataflow=df1:df1(1.0)") == df1


def test_get_datasets():
    ds = Dataset(structure="DataStructure=ds1:ds1(1.0)")
    message = Message(None, None, [ds])

    assert message.get_datasets() == [ds]
    assert message.get_dataset("DataStructure=ds1:ds1(1.0)") == ds


def test_wrong_initialization_data_message():
    exc_message = "Invalid data type: str"
    with pytest.raises(Invalid) as exc_info:
        Message(data={"DataStructure=ds1:ds1(1.0)": "invalid"})
    assert exc_message in str(exc_info.value.title)


def test_cannot_get_datasets():
    message = Message({})
    with pytest.raises(NotFound):
        message.get_datasets()

    with pytest.raises(NotFound):
        message.get_dataset("DataStructure=ds1:ds1(1.0)")


def test_cannot_get_dataset():
    message = Message(data=[Dataset(structure="DataStructure=ds1:ds1(1.0)")])
    with pytest.raises(NotFound):
        message.get_dataset("DataStructure=ds2:ds2(1.0)")


def test_empty_get_elements():
    message = Message()
    with pytest.raises(NotFound) as exc_info:
        message.get_agency_schemes()

    assert "No AgencyScheme found" in str(exc_info.value.title)

    with pytest.raises(NotFound) as exc_info:
        message.get_codelists()

    assert "No Codelist found" in str(exc_info.value.title)

    with pytest.raises(NotFound) as exc_info:
        message.get_concept_schemes()

    assert "No ConceptScheme found" in str(exc_info.value.title)


def test_empty_get_element_by_short_urn():
    message = Message(structures=[])
    with pytest.raises(NotFound) as exc_info:
        message.get_organisation_scheme("AgencyScheme=org1:orgs1(1.0)")

    assert "No AgencyScheme with Short URN" in str(exc_info.value.title)

    with pytest.raises(NotFound) as exc_info:
        message.get_codelist("Codelist=cl1:cl1(1.0)")

    assert "No Codelist with Short URN" in str(exc_info.value.title)

    with pytest.raises(NotFound) as exc_info:
        message.get_concept_scheme("ConceptScheme=cs1:cs1(1.0)")

    assert "No ConceptScheme with Short URN" in str(exc_info.value.title)


def test_none_get_element_by_short_urn():
    message = Message()
    with pytest.raises(NotFound) as exc_info:
        message.get_organisation_scheme("AgencyScheme=org1:orgs1(1.0)")

    assert "No AgencyScheme found" in str(exc_info.value.title)


def test_invalid_get_element_by_short_urn():
    message = Message(structures=[])

    e_m = "No AgencyScheme with Short URN"

    with pytest.raises(NotFound) as exc_info:
        message.get_organisation_scheme("AgencyScheme=org12:orgs1(1.0)")
    assert e_m in str(exc_info.value.title)


def test_invalid_initialization_content_key():
    exc_message = "Invalid structure: Dataset"
    with pytest.raises(Invalid) as exc_info:
<<<<<<< HEAD
        Message([Dataset(structure="DataStructure=ds1:ds1(1.0)")])
    assert exc_message in str(exc_info.value.title)


def test_get_transformation_scheme():
    transformation = TransformationScheme(
        id="id",
        name="name",
        description="description",
        vtl_version="2.0",
    )
    message = Message([transformation])
    assert message.get_transformation_schemes() == [transformation]


def test_get_udo_scheme():
    udo_scheme = UserDefinedOperatorScheme(
        id="id",
        name="name",
        description="description",
        vtl_version="2.0",
    )
    message = Message([udo_scheme])
    assert message.get_user_defined_operator_schemes() == [udo_scheme]


def test_get_ruleset_scheme():
    ruleset_scheme = RulesetScheme(
        id="id",
        name="name",
        description="description",
        vtl_version="2.0",
    )
    message = Message([ruleset_scheme])
    assert message.get_ruleset_schemes() == [ruleset_scheme]
=======
        Message({}, [Dataset(structure="DataStructure=ds1:ds1(1.0)")])
    assert exc_message in str(exc_info.value.title)
>>>>>>> a59a54e8
<|MERGE_RESOLUTION|>--- conflicted
+++ resolved
@@ -155,8 +155,7 @@
 def test_invalid_initialization_content_key():
     exc_message = "Invalid structure: Dataset"
     with pytest.raises(Invalid) as exc_info:
-<<<<<<< HEAD
-        Message([Dataset(structure="DataStructure=ds1:ds1(1.0)")])
+        Message({}, [Dataset(structure="DataStructure=ds1:ds1(1.0)")])
     assert exc_message in str(exc_info.value.title)
 
 
@@ -167,7 +166,7 @@
         description="description",
         vtl_version="2.0",
     )
-    message = Message([transformation])
+    message = Message(structures=[transformation])
     assert message.get_transformation_schemes() == [transformation]
 
 
@@ -178,7 +177,7 @@
         description="description",
         vtl_version="2.0",
     )
-    message = Message([udo_scheme])
+    message = Message(structures=[udo_scheme])
     assert message.get_user_defined_operator_schemes() == [udo_scheme]
 
 
@@ -189,9 +188,5 @@
         description="description",
         vtl_version="2.0",
     )
-    message = Message([ruleset_scheme])
-    assert message.get_ruleset_schemes() == [ruleset_scheme]
-=======
-        Message({}, [Dataset(structure="DataStructure=ds1:ds1(1.0)")])
-    assert exc_message in str(exc_info.value.title)
->>>>>>> a59a54e8
+    message = Message(structures=[ruleset_scheme])
+    assert message.get_ruleset_schemes() == [ruleset_scheme]