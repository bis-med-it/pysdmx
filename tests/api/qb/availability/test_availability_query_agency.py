import random
from typing import List

import pytest

from pysdmx.api.qb.availability import AvailabilityQuery
from pysdmx.api.qb.data import DataContext
from pysdmx.api.qb.util import ApiVersion
from pysdmx.errors import Invalid


@pytest.fixture()
def context():
    return DataContext.DATAFLOW


@pytest.fixture()
def agency():
    return "SDMX"


@pytest.fixture()
def agencies():
    return ["BIS", "SDMX"]


@pytest.fixture()
def res():
    return "REF_META"


@pytest.fixture()
def v1u():
    return random.choice([v for v in ApiVersion if v < ApiVersion.V2_0_0])


@pytest.fixture()
def v13u():
    return random.choice(
        [
            v
            for v in ApiVersion
            if v >= ApiVersion.V1_3_0 and v < ApiVersion.V2_0_0
        ]
    )


@pytest.fixture()
def v2u():
    return random.choice([v for v in ApiVersion if v >= ApiVersion.V2_0_0])


def test_availability_url_multiple_agencies_before_2_0_0(
    context: DataContext, agencies: List[str], v13u: ApiVersion
):
    q = AvailabilityQuery(context, agencies)

<<<<<<< HEAD
    with pytest.raises(Invalid):
        q.get_url(api_version)
=======
    with pytest.raises(ClientError):
        q.get_url(v13u)
>>>>>>> dc7c5374


def test_availability_url_multiple_agencies_since_2_0_0(
    context: DataContext, agencies: List[str], v2u: ApiVersion
):
    expected = (
        f"/availability/{context.value}/{','.join(agencies)}/*/*/*/*"
        "?references=none&mode=exact"
    )

    q = AvailabilityQuery(context, agencies)
    url = q.get_url(v2u)

    assert url == expected


def test_availability_url_multiple_agencies_since_2_0_0_short(
    agencies: List[str], v2u: ApiVersion
):
    expected = f"/availability/*/{','.join(agencies)}"

    q = AvailabilityQuery(agency_id=agencies)
    url = q.get_url(v2u, True)

    assert url == expected


def test_availability_url_default_agency_before_2_0_0(
    context: DataContext, res: str, v13u: ApiVersion
):
    expected = (
        f"/availableconstraint/all,{res},latest/all/all?"
        "references=none&mode=exact"
    )

    q = AvailabilityQuery(context, resource_id=res)
    url = q.get_url(v13u)

    assert url == expected


def test_availability_url_default_agency_since_2_0_0(
    context: DataContext, v2u: ApiVersion
):
    expected = (
        f"/availability/{context.value}/*/*/*/*/*?references=none&mode=exact"
    )

    q = AvailabilityQuery(context)
    url = q.get_url(v2u)

    assert url == expected


def test_availability_url_single_agency_before_2_0_0(
    context: DataContext, agency: str, res: str, v1u: ApiVersion
):
    expected = (
        f"/availableconstraint/{agency},{res},latest/all/all"
        "?references=none&mode=exact"
    )

    q = AvailabilityQuery(context, agency, res)
    url = q.get_url(v1u)

    assert url == expected


def test_availability_url_single_agency_since_2_0_0(
    context: DataContext, agency: str, v2u: ApiVersion
):
    expected = (
        f"/availability/{context.value}/{agency}/*/*/*/*"
        "?references=none&mode=exact"
    )

    q = AvailabilityQuery(context, agency)
    url = q.get_url(v2u)

    assert url == expected


def test_availability_url_add_default_agency_if_required_before_2_0_0(
    context: DataContext, res: str, v1u: ApiVersion
):
    expected = f"/availableconstraint/{res}"

    q = AvailabilityQuery(context, resource_id=res)
    url = q.get_url(v1u, True)

    assert url == expected


def test_availability_url_add_default_agency_if_required_since_2_0_0(
    context: DataContext, res: str, v2u: ApiVersion
):
    expected = f"/availability/{context.value}/*/{res}"

    q = AvailabilityQuery(context, resource_id=res)
    url = q.get_url(v2u, True)

    assert url == expected<|MERGE_RESOLUTION|>--- conflicted
+++ resolved
@@ -55,13 +55,8 @@
 ):
     q = AvailabilityQuery(context, agencies)
 
-<<<<<<< HEAD
     with pytest.raises(Invalid):
         q.get_url(api_version)
-=======
-    with pytest.raises(ClientError):
-        q.get_url(v13u)
->>>>>>> dc7c5374
 
 
 def test_availability_url_multiple_agencies_since_2_0_0(
