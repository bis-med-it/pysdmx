--- conflicted
+++ resolved
@@ -43,13 +43,8 @@
 ):
     q = DataQuery(context, agencies)
 
-<<<<<<< HEAD
     with pytest.raises(Invalid):
         q.get_url(api_version)
-=======
-    with pytest.raises(ClientError):
-        q.get_url(v1u)
->>>>>>> dc7c5374
 
 
 def test_url_multiple_agencies_since_2_0_0(
